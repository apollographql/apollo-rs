# Changelog

All notable changes to `apollo-parser` will be documented in this file.

This project adheres to [Semantic Versioning](https://semver.org/spec/v2.0.0.html).

<!-- # [x.x.x] (unreleased) - 2022-mm-dd

> Important: X breaking changes below, indicated by **BREAKING**
## BREAKING

## Features

## Fixes

## Maintenance

## Documentation -->
# [unreleased](https://crates.io/crates/apollo-parser/x.x.x) - 2023-xx-xx

## Features
- **`parse_type` parses a selection set with optional outer brackets - [lrlna], [pull/718] fixing [issue/715]**
  This returns a `SyntaxTree<Type>` which instead of `.document() -> cst::Document`
  has `.type() -> cst::Type`.
  This is intended to parse the string value of a [`@field(type:)` argument][fieldtype]
  used in some Apollo Federation directives.
  ```rust
  let source = r#"[[NestedList!]]!"#;

  let parser = Parser::new(source);
  let cst: SyntaxTree<cst::Type> = parser.parse_type();
  let errors = cst.errors().collect::<Vec<_>>();
  assert_eq!(errors.len(), 0);
  ```

[lrlna]: https://github.com/lrlna
[pull/718]: https://github.com/apollographql/apollo-rs/pull/718
[issue/715]: https://github.com/apollographql/apollo-rs/issues/715
[fieldtype]: https://specs.apollo.dev/join/v0.3/#@field

<<<<<<< HEAD
## Fixes

- **Input object values can be empty - [goto-bus-stop], [pull/745] fixing [issue/744]**
  `apollo-parser` version 0.7.3 introduced a regression where empty input objects failed to parse.
  This is now fixed.

  ```graphql
  { field(argument: {}) }
  ```

# [0.7.3]([unreleased](https://crates.io/crates/apollo-parser/0.7.3)) - 2023-11-07
=======
# [0.7.3](https://crates.io/crates/apollo-parser/0.7.3) - 2023-11-07
>>>>>>> 0960e582

## Fixes

- **Less recursion in parser implementation - [goto-bus-stop], [pull/721] fixing [issue/666]**
  The parser previously used recursive functions while parsing some repetitive nodes, like members of an enum:
  ```graphql
  enum Alphabet { A B C D E F G etc }
  ```
  Even though this is a flat list, each member would use a recursive call. Having many members, or fields in a type
  definition, or arguments in a directive, would all contribute to the recursion limit.

  Those cases are now using iteration instead and no longer contribute to the recursion limit. The default recursion limit
  is unchanged at 500, but you could reduce it depending on your needs.

[goto-bus-stop]: https://github.com/goto-bus-stop
[pull/721]: https://github.com/apollographql/apollo-rs/pull/721
[issue/666]: https://github.com/apollographql/apollo-rs/issues/666

- **Fix overly permissive parsing of `implements` lists and `union` member types - [goto-bus-stop], [pull/721] fixing [issue/659]**
  Previously these definitions were all accepted, despite missing or excessive `&` and `|` separators:
  ```graphql
  type Ty implements A B
  type Ty implements A && B
  type Ty implements A & B &

  union Ty = A B
  union Ty = A || B
  union Ty = A | B |
  ```
  Now they report a syntax error.

[goto-bus-stop]: https://github.com/goto-bus-stop
[pull/721]: https://github.com/apollographql/apollo-rs/pull/721
[issue/659]: https://github.com/apollographql/apollo-rs/issues/659

# [0.7.2](https://crates.io/crates/apollo-parser/0.7.2) - 2023-11-03

## Fixes

- **Fix `SyntaxTree` being accidentally `!Send` and `!Sync` - [SimonSapin], [pull/704] fixing [issue/702]**

[SimonSapin]: https://github.com/SimonSapin
[pull/704]: https://github.com/apollographql/apollo-rs/pull/704
[issue/702]: https://github.com/apollographql/apollo-rs/issues/702

# [0.7.1](https://crates.io/crates/apollo-parser/0.7.1) - 2023-10-10

## Features
- **`parse_field_set` parses a selection set with optional outer brackets - [lrlna], [pull/685] fixing [issue/681]**
  This returns a `SyntaxTree<SelectionSet>` which instead of `.document() -> cst::Document`
  has `.field_set() -> cst::SelectionSet`.
  This is intended to parse string value of a [`FieldSet` custom scalar][fieldset]
  used in some Apollo Federation directives.
  ```rust
  let source = r#"a { a }"#;

  let parser = Parser::new(source);
  let cst: SyntaxTree<cst::SelectionSet> = parser.parse_selection_set();
  let errors = cst.errors().collect::<Vec<_>>();
  assert_eq!(errors.len(), 0);
  ```

[lrlna]: https://github.com/lrlna
[pull/685]: https://github.com/apollographql/apollo-rs/pull/685
[issue/681]: https://github.com/apollographql/apollo-rs/issues/681
[fieldset]: https://www.apollographql.com/docs/federation/subgraph-spec/#scalar-fieldset


# [0.7.0](https://crates.io/crates/apollo-parser/0.7.0) - 2023-10-05

## BREAKING

- **rename `ast` to `cst` - [SimonSapin], [pull/???]**
  The Rowan-based typed syntax tree emitted by the parser used to be called
  Abstract Syntax Tree (AST) but is in fact not very abstract: it preserves
  text input losslessly, and all tree leaves are string-based tokens.
  This renames it to Concrete Syntax Tree (CST) and renames various APIs accordingly.
  This leaves the name available for a new AST in apollo-compiler 1.0.

# [0.6.3](https://crates.io/crates/apollo-parser/0.6.3) - 2023-10-06

## Fixes
- **apply recursion limit where needed, reduce its default from 4096 to 500 - [SimonSapin], [pull/662]**
  The limit was only tracked for nested selection sets, but the parser turns out
  to use recursion in other cases too. [Issue 666] tracks reducing them.
  Stack overflow was observed with little more than 2000
  nesting levels or repetitions in the new test.
  Defaulting to a quarter of that leaves a comfortable margin.
- **fix various lexer bugs - [SimonSapin], [pull/646], [pull/652]**
  The lexer was too permissive in emitting tokens instead of errors
  in various cases around numbers, strings, and EOF.
- **fix panic on surrogate code points in unicode escape sequences - [SimonSapin], [issue/608], [pull/658]**

[issue/608]: https://github.com/apollographql/apollo-rs/issues/608
[pull/646]: https://github.com/apollographql/apollo-rs/pull/646
[pull/652]: https://github.com/apollographql/apollo-rs/pull/652
[pull/658]: https://github.com/apollographql/apollo-rs/pull/658
[pull/662]: https://github.com/apollographql/apollo-rs/pull/662
[Issue 666]: https://github.com/apollographql/apollo-rs/issues/666

# [0.6.2](https://crates.io/crates/apollo-parser/0.6.2) - 2023-09-08
## Fixes
- **fixes to conversions from AST string nodes to Rust Strings - [goto-bus-stop], [pull/633], [issue/609], [issue/611]**
  This fix affects the `String::from(ast::StringValue)` conversion function, which returns the contents of a GraphQL string node.
  `"\""` was previously interpreted as just a backslash, now it is correctly interpreted as a double quote. For block strings, indentation is stripped as required by the spec.

[goto-bus-stop]: https://github.com/goto-bus-stop
[pull/633]: https://github.com/apollographql/apollo-rs/pull/633
[issue/609]: https://github.com/apollographql/apollo-rs/issues/609
[issue/611]: https://github.com/apollographql/apollo-rs/issues/611

# [0.6.1](https://crates.io/crates/apollo-parser/0.6.1) - 2023-08-28
## Fixes
- **fix lexing escape-sequence-like text in block strings - [goto-bus-stop], [pull/638], [issue/632]**
  Fixes a regression in 0.6.0 that could cause apollo-parser to reject valid input if a
  block string contained backslashes. Block strings do not support escape sequences so
  backslashes are normally literal, but 0.6.0 tried to lex them as escape sequences,
  which could be invalid (eg. `\W` is not a supported escape sequence).

  Now block strings are lexed like in 0.5.3. Only the `\"""` sequence is treated as an
  escape sequence.

[goto-bus-stop]: https://github.com/goto-bus-stop
[pull/638]: https://github.com/apollographql/apollo-rs/pull/638
[issue/632]: https://github.com/apollographql/apollo-rs/issues/632

# [0.6.0](https://crates.io/crates/apollo-parser/0.6.0) - 2023-08-18
## Features
- **zero-alloc lexer - [allancalix], [pull/322]**
  Rewrites the lexer to avoid allocating for each token. Synthetic benchmarks
  show about a 25% performance improvement to the parser as a whole.

## Fixes
- **fix token limit edge case - [goto-bus-stop], [pull/619], [issue/610]**
  `token_limit` now includes the EOF token. In the past you could get
  `token_limit + 1` tokens out of the lexer if the token at the limit was the
  EOF token, but now it really always stops at `token_limit`.

- **create EOF token with empty data - [allancalix], [pull/591]**
  Makes consuming the token stream's data produce an identical string to the
  original input of the lexer.

[allancalix]: https://github.com/allancalix
[goto-bus-stop]: https://github.com/goto-bus-stop
[issue/610]: https://github.com/apollographql/apollo-rs/issues/610
[pull/322]: https://github.com/apollographql/apollo-rs/pull/322
[pull/591]: https://github.com/apollographql/apollo-rs/pull/591
[pull/619]: https://github.com/apollographql/apollo-rs/pull/619

# [0.5.3](https://crates.io/crates/apollo-parser/0.5.3) - 2023-05-12
## Fixes
- **variable definition list cannot be empty - [lrlna], [pull/553] fixing [issue/546]**
  We previously allowed an operation with an empty variable definition list,
  which is incorrect. This change provides a fix.

[lrlna]: https://github.com/lrlna
[issue/546]: https://github.com/apollographql/apollo-rs/pull/546
[pull/553]: https://github.com/apollographql/apollo-rs/pull/553

# [0.5.2](https://crates.io/crates/apollo-parser/0.5.2) - 2023-05-10

## Features
- **add `SyntaxTree::token_limit` - [SimonSapin], [pull/525]**
  This enables finding out how many tokens were present in a succesful parse,
  which can be useful to choose where to set the limit.

- **add `Definition::kind() -> &str` and  `Definition::is_executable_definition()` - [goto-bus-stop], [pull/535]**
  These are new methods on the `Definition` AST node. `kind()` returns the kind
  of definition (eg. "ScalarTypeExtension") and `is_executable_definition()`
  returns true for operation definitions and fragment definitions.

[SimonSapin]: https://github.com/SimonSapin
[goto-bus-stop]: https://github.com/goto-bus-stop
[pull/525]: https://github.com/apollographql/apollo-rs/pull/525
[pull/535]: https://github.com/apollographql/apollo-rs/pull/535

## Fixes
- **handle escape sequences when reading string contents - [goto-bus-stop], [pull/541]**
  The `String::from(StringValue)` implementation now turns escape sequences like
  `\n` and `\u2764` into their literal characters.

[goto-bus-stop]: https://github.com/goto-bus-stop
[pull/541]: https://github.com/apollographql/apollo-rs/pull/541

# [0.5.1](https://crates.io/crates/apollo-parser/0.5.1) - 2023-04-13
## Fixes
- **remove recursion in field parsing - [goto-bus-stop], [pull/519]**
  The `selection::selection_set` parser already supports parsing multiple fields.
  This removes recursion from field parsing, reducing the risk of stack
  overflow on queries with many fields.

  [goto-bus-stop]: https://github.com/goto-bus-stop
  [pull/519]: https://github.com/apollographql/apollo-rs/pull/519


# [0.5.0](https://crates.io/crates/apollo-parser/0.5.0) - 2023-02-16
## Features
- **new `ast::Definition` methods - [goto-bus-stop], [pull/456]**
  When working with `Definition` nodes, you can use the `.name()` method to get the name of a definition, regardless of its kind. For `schema` definitions, it returns `None`.
  You can use `.is_extension_definition()` to check if a definition node is an extension.

  [goto-bus-stop]: https://github.com/goto-bus-stop
  [pull/456]: https://github.com/apollographql/apollo-rs/pull/456

## Fixes
- **fix token order around type names - [goto-bus-stop], [issue/362], [pull/443]**

  ```graphql
  type Query {
    field: Int # comment
  }
  ```
  Previously, the whitespace and comment around the `Int` type name would end up *before* the type name in the parse tree. This would mess up the location information for the `Int` type name. Now this is fixed.

  [goto-bus-stop]: https://github.com/goto-bus-stop
  [issue/362]: https://github.com/apollographql/apollo-rs/issues/362
  [pull/443]: https://github.com/apollographql/apollo-rs/pull/443

- **fix spans after parsing unexpected tokens - [goto-bus-stop], [issue/325], [pull/446]**

  Location information for all nodes after an unexpected token was incorrect. It's better now, though still imperfect: lexing errors still have this problem.

  [goto-bus-stop]: https://github.com/goto-bus-stop
  [issue/325]: https://github.com/apollographql/apollo-rs/issues/325
  [pull/446]: https://github.com/apollographql/apollo-rs/pull/446

- **fix ignored token positioning in the AST - [goto-bus-stop], [pull/445]**

  This makes spans for all nodes more specific, not including ignored tokens after the node. When ignored tokens are consumed, they are first stored separately, and then added to the AST just before the next node is started. This way ignored tokens are always inside the outermost possible node, and therefore all individual nodes will have spans that only contain that node and not more.

  The most obvious effect of this is that diagnostics now point to the exact thing they are about, instead of a bunch of whitespace :)

  [goto-bus-stop]: https://github.com/goto-bus-stop
  [pull/445]: https://github.com/apollographql/apollo-rs/pull/445

# [0.4.1](https://crates.io/crates/apollo-parser/0.4.1) - 2022-12-13
## Fixes
- **fix panics when parsing type names with syntax errors - [goto-bus-stop], [pull/381]**

  For example, `field: []` does not panic anymore. Instead it produces a syntax error and an incomplete List type.

- **continue parsing after a syntax error in an object type field - [goto-bus-stop], [pull/381]**

   ```graphql
   type A {
      fieldA: [] # ← has error, missing item type
      fieldB: Int
      fieldC: Int
   }
   ```
   Previously fieldB and fieldC would not be parsed, now they are.

  [goto-bus-stop]: https://github.com/goto-bus-stop
  [pull/381]: https://github.com/apollographql/apollo-rs/pull/381

# [0.4.0](https://crates.io/crates/apollo-parser/0.4.0) - 2022-11-28
## BREAKING
- **make conversions from GraphQL Values to Rust types fallible - [goto-bus-stop], [pull/371] fixing [issue/358]**

  In the past you could do:
  ```rust
  let graphql_value: IntValue = get_a_value();
  let x: i32 = graphql_value.into();
  ```
  But this `.into()` implementation could panic if the number was out of range.
  Now, this conversion is implemented with the `TryFrom` trait, so you handle out-of-range errors however you want:
  ```rust
  let graphql_value: IntValue = get_a_value();
  let x: i32 = graphql_value.try_into()?;
  ```

  [goto-bus-stop]: https://github.com/goto-bus-stop
  [pull/371]: https://github.com/apollographql/apollo-rs/pull/371
  [issue/358]: https://github.com/apollographql/apollo-rs/pull/358

- **Move `with_recursion_limit` constructor to a builder method - [goto-bus-stop], [pull/347]**

  If you were using the `Parser::with_recursion_limit` constructor, you now need to use `Parser::new().recursion_limit()` instead.

## Features
- **add API to limit number of tokens to parse - [goto-bus-stop], [pull/347]**

  When dealing with untrusted queries, malicious users can submit very large queries to attempt to cause
  denial-of-service by using lots of memory. To accompany the existing `recursion_limit` API preventing
  stack overflows, you can now use `token_limit` to abort parsing when a large number of tokens is reached.

  You can use the new `err.is_limit()` API to check if a parse failed because a hard limit was reached.

  ```rust
  let source = format!("query {{ {fields} }}", fields = "a ".repeat(20_000));

  let parser = Parser::new(source)
      .recursion_limit(10)
      // You may need an even higher limit if your application actually sends very large queries!
      .token_limit(10_000);

  let (ast, errors) = parser.parse();
  if errors.iter().any(|err| err.is_limit()) {
      // there was a limiting error
  }
  ```

  [goto-bus-stop]: https://github.com/goto-bus-stop
  [pull/347]: https://github.com/apollographql/apollo-rs/pull/347

## Maintenance
- **Use `eat()` in a loop instead of recursing in `bump()` - [goto-bus-stop], [pull/361]**

  [goto-bus-stop]: https://github.com/goto-bus-stop
  [pull/361]: https://github.com/apollographql/apollo-rs/pull/361

# [0.3.2](https://crates.io/crates/apollo-parser/0.3.2) - 2022-11-15
## Fixes
- **lexing escaped and unicode characters in block strings - [lrlna], [pull/357] fixing [issue/341], [issue/342], [issue/343]**

  Fixes lexing the following string values:
```graphql
"""unicode in block string 🤷"""
input Filter {
    title: String
}
"""
\""" a/b \"""
"""
input Filter {
    title: String
}

type Query {
    format: String = "Y-m-d\\TH:i:sP"
}
```

  [lrlna]: https://github.com/lrlna
  [pull/357]: https://github.com/apollographql/apollo-rs/pull/357
  [issue/341]: https://github.com/apollographql/apollo-rs/pull/341
  [issue/342]: https://github.com/apollographql/apollo-rs/pull/342
  [issue/343]: https://github.com/apollographql/apollo-rs/pull/343

# [0.3.1](https://crates.io/crates/apollo-parser/0.3.1) - 2022-11-04

## Features
- **streaming lexer - [Geal] + [goto-bus-stop], [pull/115]**

  To help improve performance and memory usage in the lexer, we are now
  streaming all incoming tokens in the lexer implementation.

  [goto-bus-stop]: https://github.com/goto-bus-stop
  [Geal]: https://github.com/Geal
  [pull/115]: https://github.com/apollographql/apollo-rs/pull/115

- **extend `ast::*Value` node conversions - [SimonSapin], [pull/344]**

  The following node types implement conversion to standard types, extracting
  their value:

  - `StringValue` → `String`
  - `IntValue` → `i32`
  - `FloatValue` → `f64`
  - `BoolValue` → `bool`

  These conversions are now also available:

  - Through the `From` trait, not just the `Into` trait
  - With borrowed nodes, not just owned

  Example:

  ```rust
  let node: &apollo_parser::ast::StringValue = /* something */;
  let value: String = node.clone().into(); // before
  let value = String::from(node); // now also possible
  ```

  [simonsapin]: https://github.com/SimonSapin
  [pull/344]: https://github.com/apollographql/apollo-rs/pull/344

## Documentation
- **example of modifying queries with parser + encoder - [lrlna], [pull/346]**
  An addition to `apollo-parser`'s [example] directory encoding various parts of the AST using `apollo-encoder`'s new `TryFrom` implementation. Examples include:

    - merging two queries
    - omitting certain fields in a query.

  [lrlna]: https://github.com/lrlna
  [pull/346]: https://github.com/apollographql/apollo-rs/pull/346
  [example]: ./examples/modify_query_using_parser_and_encoder.rs


# [0.3.0](https://crates.io/crates/apollo-parser/0.3.0) - 2022-10-31 💀
## BREAKING
- **remove the impl Display for generated nodes - [goto-bus-stop], [pull/330]**

  The `Display` impls for generated nodes returned the source text for that
  node. That's not a super common operation but it was very easy to access. It's
  also a very different operation from eg. `let content: String =
  node.string_value().into()` which returns the *content* of a string:
  `node.string_value().to_string()` returned the string as it was written in the
  source code, quotes and escapes and all.

  Now `.to_string()` is replaced by a `.source_string()` method. It allocates a
  new String (just like `.to_string()` did). A syntax node can represent
  multiple slices (I think to support different structures like Ropes as
  input?), so slicing the original source isn't actually possible.

  [goto-bus-stop]: https://github.com/goto-bus-stop
  [pull/330]: https://github.com/apollographql/apollo-rs/pull/330

## Fixes
- **handle unexpected tokens in top-level document parsing - [JrSchild], [pull/324]**
  Unexpected tokens directly inside a document would break the loop in the
  parser, for example:

  ```graphql
  @
  {
    name
  }}
  ```

  This resulted in the rest of the parsing to be skipped. An error is created
  here instead.

  [JrSchild]: https://github.com/JrSchild
  [pull/324]: https://github.com/apollographql/apollo-rs/pull/324

## Maintenance
- **reduce token copying - [goto-bus-stop], [pull/323]**


  * Reduce token copying

  Since the original lexer results are not needed anymore after this step,
  we can take ownership of the tokens and errors vectors and reverse them
  in-place without making a copy. Big schemas can have 100K+ tokens so
  it's actually quite a lot of work to copy them.

  * Reduce double-clones of tokens in the parser

  Some of these clones were not necessary. In particular the `.expect`
  method cloned the token unconditionally (including the string inside)
  and then cloned the string again immediately afterwards. This removes
  the first clone by reordering the `current.index()` call to satisfy the
  borrow checker.

  The `.data().to_string()` clone is only used in the error case, but
  avoiding that will require more work.

  [goto-bus-stop]: https://github.com/goto-bus-stop
  [pull/323]: https://github.com/apollographql/apollo-rs/pull/323

# [0.2.12](https://crates.io/crates/apollo-parser/0.2.12) - 2022-09-30
## Fixes
- **unterminated string values with line terminators and unicode- [lrlna], [pull/320] fixes [issue/318]**


  We were missing adding a line terminator character to the errors created by the lexer in case of a unterminated string. This showed up incidentally while dealing with unicode and the fact that it's of a different byte length than most other characters.

  [lrlna]: https://github.com/lrlna
  [pull/320]: https://github.com/apollographql/apollo-rs/pull/320
  [issue/318]: https://github.com/apollographql/apollo-rs/issues/318

# [0.2.11](https://crates.io/crates/apollo-parser/0.2.11) - 2022-09-20
## Features
- **introduce a getter to parser's green nodes - [lrlna], [pull/295]**

  creates a getter to parser's underlying green nodes that make up the
  resulting, more ergonomic AST. This is handy for our compiler's use case when
  creating a thread-safe access to the AST.

  [lrlna]: https://github.com/lrlna
  [pull/295]: https://github.com/apollographql/apollo-rs/pull/295

## Fixes
- **selection set is required for named operation definitions- [lrlna], [pull/301] closes [issue/300]**

  The parser was not creating errors for missing selection sets for named
  operation definitions such as `query namedQuery {`. This is now correctly
  flagged as erroneous graphql.

  [lrlna]: https://github.com/lrlna
  [pull/301]: https://github.com/apollographql/apollo-rs/pull/301
  [issue/300]: https://github.com/apollographql/apollo-rs/issues/300

# [0.2.10](https://crates.io/crates/apollo-parser/0.2.10) - 2022-08-16
## Fixes
- **unterminated string value in list and object values - [bnjjj], [pull/267] & [pull/274] closes [issue/266]**

  Create and pop errors with unterminated string values in list and object
  values. Stops infinite loop when searching for a Value in the parser.

  [bnjjj]: https://github.com/bnjjj
  [pull/267]: https://github.com/apollographql/apollo-rs/pull/267
  [issue/266]: https://github.com/apollographql/apollo-rs/issues/266


# [0.2.9](https://crates.io/crates/apollo-parser/0.2.9) - 2022-07-27
## Features
- **Provide APIs for SyntaxNode and SyntaxNodePtr - [lrlna], [pull/251]**

  Export a wrapper around SyntaxNodePtr provided by `rowan`. This allows access to pointers of the AST created by `apollo-parser`.

  [lrlna]: https://github.com/lrlna
  [pull/251]: https://github.com/apollographql/apollo-rs/pull/251

# [0.2.8](https://crates.io/crates/apollo-parser/0.2.8) - 2022-06-10

## Fixes
- **Use recursion limit both for selection set and field parsing - [garypen] and [lrlna], [pull/244]**

  This properly unifies the limits around recursion for both:
    - selection sets
    - fields

  The tests are expanded and properly exercise the various possible outcomes
  with recursion limits.Fixes a bug with

  [garypen]: https://github.com/garypen
  [lrlna]: https://github.com/lrlna
  [pull/244]: https://github.com/apollographql/apollo-rs/pull/244

# [0.2.7](https://crates.io/crates/apollo-parser/0.2.7) - 2022-06-08

## Features
- **Resource bound parsing execution - [garypen], [pull/239] closes [issue/225]**

  Introduce recursion limit enforced during SelectionSet parsing.

  There is now a default limit (4_096) applied to parsers during SelectionSet
  parsing to help prevent stack overflows. This limit can be set manually when
  creating a parser by using the new fn, `Parser::with_recursion_limit()`.
  Details about recursion consumption can be retrieved using the new fn
  `SyntaxTree::recursion_limit()`.  Recursion limit details are also output as
  part of the AST debug output when printing a `SyntaxTree`.

  [garypen]: https://github.com/garypen
  [pull/239]: https://github.com/apollographql/apollo-rs/pull/239
  [issue/225]: https://github.com/apollographql/apollo-rs/issues/225

# [0.2.6](https://crates.io/crates/apollo-parser/0.2.6) - 2022-05-24

## Fixes
- **lex escaped characters in StringValue tokens - [bnjjj], [pull/228] closes [issue/227], [issue/229]**

  StringValues with correctly escaped quotation marks, e.g. `{ name(id: "\"escaped\"") }`
  would error and not lex correctly. Additionally, invalid escapes in string
  values, e.g. `{ name(id: "escaped \a") }` should have an error created in the
  lexer. Both issues are fixed, and correctly bubble up to the parser.


  [bnjjj]: https://github.com/bnjjj
  [pull/228]: https://github.com/apollographql/apollo-rs/pull/228
  [issue/227]: https://github.com/apollographql/apollo-rs/issues/227
  [issue/229]: https://github.com/apollographql/apollo-rs/issues/229

# [0.2.5](https://crates.io/crates/apollo-parser/0.2.5) - 2022-04-01

> Important: 1 breaking change below, indicated by **BREAKING**

## BREAKING
- **GraphQL Int Values are cast to i32 - [bnjjj], [pull/197]**
  AST's Int Values have an `Into` implementation to their Rust type. They were
  previously converted to i64, which is not compliant with the spec. Int Values
  are now converted to i32.
  ```rust
  if let ast::Value::IntValue(val) =
      argument.value().expect("Cannot get argument value.")
  {
      let i: i32 = val.into();
  }
  ```
  [bnjjj]: https://github.com/bnjjj
  [pull/197]: https://github.com/apollographql/apollo-rs/pull/197

## Features
- **Adds a .text() method to ast::DirectiveLocation - [bnjjj], [pull/197]**
  `DirectiveLocation` can now additionally be accessed with a `.text()` method.

  ```rust
  let schema = r#"directive @example on FIELD | FRAGMENT_SPREAD | INLINE_FRAGMENT"#;
  let parser = Parser::new(schema);
  let ast = parser.parse();

  assert!(ast.errors.is_empty());

  let document = ast.document();
  for definition in document.definitions() {
      if let ast::Definition::DirectiveDefinition(dir_def) = definition {
          let dir_locations: Vec<String> = dir_def
              .directive_locations()
              .unwrap()
              .directive_locations()
              .map(|loc| loc.text().unwrap().to_string())
              .collect();
          assert_eq!(
              dir_locations,
              ["FIELD", "FRAGMENT_SPREAD", "INLINE_FRAGMENT"]
          );
          return;
      }
  }
  ```

  [bnjjj]: https://github.com/bnjjj
  [pull/197]: https://github.com/apollographql/apollo-rs/pull/197
# [0.2.4](https://crates.io/crates/apollo-parser/0.2.4) - 2022-03-07
## Fixes
- **correctly parse Arguments Definition - [bnjjj], [pull/187] closes [issue/186]**

  `apollo-parser` was creating ARGUMENTS instead of ARGUMENTS_DEFINITION nodes
  when parsing Arguments Definitions. This change fixes the incorrect parsing
  and allows to iterate over arguments definitions returned by the AST.

  [bnjjj]: https://github.com/bnjjj
  [pull/187]: https://github.com/apollographql/apollo-rs/pull/187
  [issue/186]: https://github.com/apollographql/apollo-rs/issues/186

- **Add STRING_VALUE node to DESCRIPTION - [bnjjj], [pull/188] closes [issue/185]**

  DESCRIPTION nodes are composed of STRING_VALUE nodes. The description string
  was previously simply added to the DESCRIPTION node which was not spec
  compliant.

  [bnjjj]: https://github.com/bnjjj
  [pull/188]: https://github.com/apollographql/apollo-rs/pull/188
  [issue/185]: https://github.com/apollographql/apollo-rs/issues/185

- **Schema Definition has a description - [bnjjj], [pull/188] closes [issue/185]**

  `apollo-parser` was parsing descriptions in Schema Definitions, but the
  graphql ungrammar did not account for a description node. This updates the
  ungrammar, and provides an accessor method to Schema Definition's description.

  [bnjjj]: https://github.com/bnjjj
  [pull/188]: https://github.com/apollographql/apollo-rs/pull/188
  [issue/185]: https://github.com/apollographql/apollo-rs/issues/185

- **Add `repeatable` keyword to GraphQL ungrammar - [bnjjj], [pull/189]**

  `repeatable` keyword was not able to be accessed programmatically from the
  parsed AST for Directive Definitions, this is now fixed.

  [bnjjj]: https://github.com/bnjjj
  [pull/189]: https://github.com/apollographql/apollo-rs/pull/189

# [0.2.3](https://crates.io/crates/apollo-parser/0.2.3) - 2022-02-17
## Features
- **expose Lexer as a pub struct - [bnjjj], [pull/168]**

  The `Lexer` in `apollo-parser` is now a publicly available interface.

  ```rust
  use apollo_parser::Lexer;

  let query = "
  {
      animal
      ...snackSelection
      ... on Pet {
        playmates {
          count
        }
      }
  }
  ";
  let lexer = Lexer::new(query);
  assert_eq!(lexer.errors().len(), 0);

  let tokens = lexer.tokens();
  ```

  [bnjjj]: https://github.com/bnjjj
  [pull/168]: https://github.com/apollographql/apollo-rs/pull/168

## Fixes
- **add a getter for Directives in Variable Definitions - [lrlna], [pull/172]**

  While the parser was correctly parsing and accounting for directives in a
  variable definition, the getter for Directives in VariableDefinition type in the
  AST was missing. This commit makes an addition to the graphql ungrammar, and by
  extension the generated AST nodes API.

  [lrlna]: https://github.com/lrlna
  [pull/172]: https://github.com/apollographql/apollo-rs/pull/172

# [0.2.2](https://crates.io/crates/apollo-parser/0.2.2) - 2022-02-11
## Fixes
- **create an error when description preceeds operation definition and proceed parsing - [MidasLamb], [pull/158]/ [lrlna], [pull/160]**

  According to the spec Operation Definitions don't currently allow for
  descriptions.

  ```graphql
  "this description is not allowed"
  {
    name
    age
  }
  ```

  When a description was added before an operation, the parser
  would continuously try to register the error without removing it from the list
  of valid tokens. This fix removes the incorrect token, and continuous parsing
  an OperationDefinition.

  [MidasLamb]: https://github.com/MidasLamb
  [lrlna]: https://github.com/lrlna
  [pull/158]: https://github.com/apollographql/apollo-rs/pull/158
  [pull/160]: https://github.com/apollographql/apollo-rs/pull/160

- **Correctly parse an Inline Fragment when type condition is absent - [bnjjj], [pull/164]**

  The following inline fragment would previously be incorrectly parsed as a FragmentSpread when in reality it's an Inline Fragment:
  ```graphql
  query HeroForEpisode {
    ... @tag(name: "team-customers") { # an inline fragment
      primaryFunction
    }
  }
  ```

  This has now been fixed.

  [bnjjj]: https://github.com/bnjjj
  [pull/164]: https://github.com/apollographql/apollo-rs/pull/164
# [0.2.1](https://crates.io/crates/apollo-parser/0.2.1) - 2022-01-26
## Fixes
- **fix(apollo-parser): add ignored tokens to TYPE nodes in correct place - [lrlna], [issue/143] [pull/153]**

  This fixes the location of ignored tokens (COMMA, WHITESPACE) inside a TYPE node.

  Before this commit this sort of query

  ```graphql
  mutation MyMutation($custId: Int!, $b: String) {
    myMutation(custId: $custId)
  }
  ```

  would result the `ast.document.to_string()` to have this output:

  ```graphql
  mutation MyMutation($custId: , Int!$b:  String) {
      myMutation(custId: $custId)
  }
  ```

  which is incorrect. The `to_string()` now results in the exact same output, as
  the AST created is correct.

  [lrlna]: https://github.com/lrlna
  [issue/143]: https://github.com/apollographql/apollo-rs/issues/143
  [pull/153]: https://github.com/apollographql/apollo-rs/pull/153

- **fix(apollo-parser): bump BANG token when creating NON_NULL_TYPE - [lrlna], [issue/142] [pull/146]**

  We are missing BANG token in the AST when a NON_NULL_TYPE gets created.
  Although the node created is indeed NON_NULL_TYPE, it's also important to keep
  the original set of tokens. The followin example now works:

  ```rust
  let mutation = r#"
  mutation MyMutation($custId: Int!) {
    myMutation(custId: $custId)
  }"#;

  let parser = Parser::new(mutation);
  let ast = parser.parse();
  assert_eq!(ast.errors.len(), 0);

  let doc = ast.document();
  assert_eq(&doc, &mutation);
  ```

  [lrlna]: https://github.com/lrlna
  [issue/142]: https://github.com/apollographql/apollo-rs/issues/142
  [pull/146]: https://github.com/apollographql/apollo-rs/pull/146

# [0.2.0](https://crates.io/crates/apollo-parser/0.2.0) - 2021-12-22
## Breaking
- **impl Iterator for ast.errors() - [o0Ignition0o], [issue/119] [pull/120]**

  `ast.errors()` now return an Iterator. This makes it a bit easier for users to process any errors returned by the Parser. Below is the new usage example:

  ```rust

  let query = r#"
  type Query {
      "A simple type for getting started!"
      hello: String
      cats(cat: [String]! = ): [String]!
  }"#;


  let parser = Parser::new(&query);
  let ast = parser.parse();

  assert!(ast.errors.len(), 1);

  for err in ast.errors() { // no longer need to .iter() on this
      // process errors in a way that's useful for your implementation
      dbg!(&err);
  }
  ```

  [o0Ignition0o]: https://github.com/o0Ignition0o
  [issue/119]: https://github.com/apollographql/apollo-rs/issues/119
  [pull/120]: https://github.com/apollographql/apollo-rs/pull/120

## Fixes
- **fix: properly create TYPE's NAMED_TYPE, LIST_TYPE, NON_NULL_TYPE - [lrlna], [issue/125] [pull/127]**

  Whenever a NAMED_TYPED, LIST_TYPE, NON_NULL_TYPE are created, they are
  automatically get created as part of the TYPE node, so we do not need to start
  it manually. This fix makes it possible to once again do:

  ```rust
  if let ast::Type::NamedType(name) = var.ty().unwrap() {
      assert_eq!(name.name().unwrap().text().as_ref(), "Int")
  }
  ```
  [lrlna]: https://github.com/lrlna
  [issue/125]: https://github.com/apollographql/apollo-rs/issues/125
  [pull/127]: https://github.com/apollographql/apollo-rs/pull/127

- **fix: create an error when SelectionSet is empty in operation definition - [lrlna], [pull/134]**

  An Operation Definition must have a selection set with values, so this query
  `query {}` should also come with an error.

  [lrlna]: https://github.com/lrlna
  [pull/134]: https://github.com/apollographql/apollo-rs/pull/134

- **fix: variable definition can have a LIST_TYPE - [lrlna], [issue/131] [pull/135]**

  Variable definition was previously not accepting a LIST_TYPE, which is
  incorrect. This commit fixes this issue.

  [lrlna]: https://github.com/lrlna
  [issue/131]: https://github.com/apollographql/apollo-rs/issues/131
  [pull/135]: https://github.com/apollographql/apollo-rs/pull/135

## Maintenance
- **chore: typo in README - [lrlna], [c598d3]**

  [lrlna]: https://github.com/lrlna
  [c598d3]: https://github.com/apollographql/apollo-rs/commit/c598d33bc9e80f767804bf5a88a7a1d6f400e832

- **fuzzing for apollo-parser - [Geal], [pull/122]**

  The fuzz test checks for lexer and parser errors and stops early.

  The following fuzz-encountered errors are fixed:
  - panics on the following input:
  ```
  "
  ```
  - crash on partial block string opening token
  ```
  ""
  ```
  - infinite loop on unfollowed 'extend' ident

  The parser fuzzer catches errors in the lexer and returns early. It
  will not avoid infinite loops and running out of memory in the lexer.

  [Geal]: https://github.com/Geal
  [pull/122]: https://github.com/apollographql/apollo-rs/pull/122

- **chore: run clippy in CI on benchmark directories - [lrlna], [pull/123]**

  [lrlna]: https://github.com/lrlna
  [pull/123]: https://github.com/apollographql/apollo-rs/pull/123

- **chore: add tests for untermiated strings and invalid type system extensions - [lrlna], [pull/124]**

  Follows up on [#122] and adds tests for the incorrectly lexed and parsed
  inputs that fuzzing discovered.

  This commit also changes logic around having an "unexpected end of data" for
  `""` string. This now gets lexed into a `StringValue` token.

  [lrlna]: https://github.com/lrlna
  [pull/124]: https://github.com/apollographql/apollo-rs/pull/124
  [#122]: https://github.com/apollographql/apollo-rs/pull/122

- **chore: allow dead code in xtask's ast_src - [lrlna], [pull/128]**

  [lrlna]: https://github.com/lrlna
  [pull/128]: https://github.com/apollographql/apollo-rs/pull/128

- **chore: add a test for nested SELECTION_SETs - [lrlna], [pull/137]**

  This will mostly act as an example in case users are looking for how to work
  with nested selections and get their FIELD/INLINE_FRAGMENT/FRAGMENT_SPREAD.

  [lrlna]: https://github.com/lrlna
  [pull/137]: https://github.com/apollographql/apollo-rs/pull/137<|MERGE_RESOLUTION|>--- conflicted
+++ resolved
@@ -38,7 +38,6 @@
 [issue/715]: https://github.com/apollographql/apollo-rs/issues/715
 [fieldtype]: https://specs.apollo.dev/join/v0.3/#@field
 
-<<<<<<< HEAD
 ## Fixes
 
 - **Input object values can be empty - [goto-bus-stop], [pull/745] fixing [issue/744]**
@@ -49,10 +48,7 @@
   { field(argument: {}) }
   ```
 
-# [0.7.3]([unreleased](https://crates.io/crates/apollo-parser/0.7.3)) - 2023-11-07
-=======
 # [0.7.3](https://crates.io/crates/apollo-parser/0.7.3) - 2023-11-07
->>>>>>> 0960e582
 
 ## Fixes
 
