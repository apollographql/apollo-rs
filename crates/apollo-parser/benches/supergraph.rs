use apollo_parser::{cst, Lexer};
use criterion::*;

fn parse_schema(schema: &str) {
    let parser = apollo_parser::Parser::new(schema);
    let tree = parser.parse();
    let errors = tree.errors().collect::<Vec<_>>();

    if !errors.is_empty() {
        panic!("error parsing query: {errors:?}");
    }

    let document = tree.document();

    // Simulate a basic field traversal operation.
    for definition in document.definitions() {
<<<<<<< HEAD
        if let cst::Definition::OperationDefinition(operation) = definition {
            let selection_set = operation
                .selection_set()
                .expect("the node SelectionSet is not optional in the spec; qed");
            for selection in selection_set.selections() {
                if let cst::Selection::Field(field) = selection {
                    let _selection_set = field.selection_set();
                }
=======
        if let ast::Definition::ObjectTypeDefinition(operation) = definition {
            let fields = operation
                .fields_definition()
                .expect("the node FieldsDefinition is not optional in the spec; qed");
            for field in fields.field_definitions() {
                black_box(field.ty());
>>>>>>> 7719507c
            }
        }
    }
}

fn bench_supergraph_parser(c: &mut Criterion) {
    let schema = include_str!("../test_data/parser/ok/0032_supergraph.graphql");

    c.bench_function("supergraph_parser", move |b| {
        b.iter(|| parse_schema(schema))
    });
}

fn bench_supergraph_lexer(c: &mut Criterion) {
    let schema = include_str!("../test_data/parser/ok/0032_supergraph.graphql");

    c.bench_function("supergraph_lexer", move |b| {
        b.iter(|| {
            let lexer = Lexer::new(schema);

            for token_res in lexer {
                black_box(token_res.unwrap());
            }
        })
    });
}

criterion_group!(benches, bench_supergraph_lexer, bench_supergraph_parser);
criterion_main!(benches);<|MERGE_RESOLUTION|>--- conflicted
+++ resolved
@@ -14,23 +14,12 @@
 
     // Simulate a basic field traversal operation.
     for definition in document.definitions() {
-<<<<<<< HEAD
-        if let cst::Definition::OperationDefinition(operation) = definition {
-            let selection_set = operation
-                .selection_set()
-                .expect("the node SelectionSet is not optional in the spec; qed");
-            for selection in selection_set.selections() {
-                if let cst::Selection::Field(field) = selection {
-                    let _selection_set = field.selection_set();
-                }
-=======
-        if let ast::Definition::ObjectTypeDefinition(operation) = definition {
+        if let cst::Definition::ObjectTypeDefinition(operation) = definition {
             let fields = operation
                 .fields_definition()
                 .expect("the node FieldsDefinition is not optional in the spec; qed");
             for field in fields.field_definitions() {
                 black_box(field.ty());
->>>>>>> 7719507c
             }
         }
     }
