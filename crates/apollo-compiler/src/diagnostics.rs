--- conflicted
+++ resolved
@@ -1,13 +1,8 @@
 use std::fmt;
 
-<<<<<<< HEAD
 use crate::database::hir::{DirectiveLocation, HirNodeLocation};
 use crate::database::{InputDatabase, SourceCache};
 use crate::FileId;
-=======
-use crate::database::hir::DirectiveLocation;
-use miette::{Diagnostic, Report, SourceSpan};
->>>>>>> 631896e2
 use thiserror::Error;
 
 #[derive(Debug, Clone, Hash, PartialEq, Eq)]
@@ -220,7 +215,7 @@
         // actual type
         ty: &'static str,
     },
-    #[error("{} directive is not supported for {} location", .name, String::from(.dir_loc.clone()))]
+    #[error("{name} directive is not supported for {dir_loc} location")]
     UnsupportedLocation {
         /// current directive definition
         name: String,
@@ -252,7 +247,6 @@
     }
 }
 
-<<<<<<< HEAD
 impl ApolloDiagnostic {
     pub fn to_report(&self) -> ariadne::Report<'static, DiagnosticLocation> {
         use ariadne::{ColorGenerator, Report, ReportKind};
@@ -277,27 +271,4 @@
         }
         builder.finish()
     }
-=======
-#[derive(Diagnostic, Debug, Error, Clone, Hash, PartialEq, Eq)]
-#[error("{} directive is not supported for {} location", self.ty, self.dir_loc)]
-#[diagnostic(code("apollo-compiler validation error"))]
-pub struct UnsupportedLocation {
-    // current directive definition
-    pub ty: String,
-
-    // current location where the directive is used
-    pub dir_loc: DirectiveLocation,
-
-    #[source_code]
-    pub src: Arc<str>,
-
-    #[label("{} is not a valid location for this directive", self.dir_loc)]
-    pub directive: SourceSpan,
-
-    #[label("consider adding {} directive location here", self.dir_loc)]
-    pub directive_def: Option<SourceSpan>,
-
-    #[help]
-    pub help: Option<String>,
->>>>>>> 631896e2
 }