use std::{
    collections::{HashMap, HashSet},
    fmt, hash,
    sync::Arc,
};

use apollo_parser::{ast, SyntaxNode};
use ordered_float::{self, OrderedFloat};

use crate::{HirDatabase, Source};

use super::FileId;
use indexmap::IndexMap;

pub type ByName<T> = Arc<IndexMap<String, Arc<T>>>;

#[derive(Clone, PartialEq, Eq, Debug)]
pub struct TypeSystemDefinitions {
    pub schema: Arc<SchemaDefinition>,
    pub scalars: ByName<ScalarTypeDefinition>,
    pub objects: ByName<ObjectTypeDefinition>,
    pub interfaces: ByName<InterfaceTypeDefinition>,
    pub unions: ByName<UnionTypeDefinition>,
    pub enums: ByName<EnumTypeDefinition>,
    pub input_objects: ByName<InputObjectTypeDefinition>,
    pub directives: ByName<DirectiveDefinition>,
}

/// Contains `TypeSystemDefinitions` together with:
///
/// * Other data that can be derived from it, computed eagerly
/// * Relevant inputs, so that diagnostics can print context
///
/// This can be used with [`set_type_system_hir`][crate::ApolloCompiler::set_type_system_hir]
/// on another compiler.
#[derive(PartialEq, Eq, Debug)]
pub struct TypeSystem {
    pub definitions: Arc<TypeSystemDefinitions>,
    pub inputs: IndexMap<FileId, Source>,
    pub type_definitions_by_name: Arc<IndexMap<String, TypeDefinition>>,
    pub subtype_map: Arc<HashMap<String, HashSet<String>>>,
}

#[derive(Clone, Debug, PartialEq, Eq, Hash)]
pub enum TypeDefinition {
    ScalarTypeDefinition(Arc<ScalarTypeDefinition>),
    ObjectTypeDefinition(Arc<ObjectTypeDefinition>),
    InterfaceTypeDefinition(Arc<InterfaceTypeDefinition>),
    UnionTypeDefinition(Arc<UnionTypeDefinition>),
    EnumTypeDefinition(Arc<EnumTypeDefinition>),
    InputObjectTypeDefinition(Arc<InputObjectTypeDefinition>),
}

impl TypeDefinition {
    pub fn name(&self) -> &str {
        match self {
            Self::ScalarTypeDefinition(def) => def.name(),
            Self::ObjectTypeDefinition(def) => def.name(),
            Self::InterfaceTypeDefinition(def) => def.name(),
            Self::UnionTypeDefinition(def) => def.name(),
            Self::EnumTypeDefinition(def) => def.name(),
            Self::InputObjectTypeDefinition(def) => def.name(),
        }
    }

    pub fn name_src(&self) -> &Name {
        match self {
            Self::ScalarTypeDefinition(def) => def.name_src(),
            Self::ObjectTypeDefinition(def) => def.name_src(),
            Self::InterfaceTypeDefinition(def) => def.name_src(),
            Self::UnionTypeDefinition(def) => def.name_src(),
            Self::EnumTypeDefinition(def) => def.name_src(),
            Self::InputObjectTypeDefinition(def) => def.name_src(),
        }
    }
    pub fn kind(&self) -> &'static str {
        match self {
            Self::ScalarTypeDefinition(_) => "ScalarTypeDefinition",
            Self::ObjectTypeDefinition(_) => "ObjectTypeDefinition",
            Self::InterfaceTypeDefinition(_) => "InterfaceTypeDefinition",
            Self::UnionTypeDefinition(_) => "UnionTypeDefinition",
            Self::EnumTypeDefinition(_) => "EnumTypeDefinition",
            Self::InputObjectTypeDefinition(_) => "InputObjectTypeDefinition",
        }
    }

    /// Returns whether this definition is a composite definition (union, interface, or object).
    #[must_use]
    pub fn is_composite_definition(&self) -> bool {
        matches!(
            self,
            Self::ObjectTypeDefinition(_)
                | Self::InterfaceTypeDefinition(_)
                | Self::UnionTypeDefinition(_)
        )
    }

    /// Returns whether this definition is a scalar, object, interface, union, or enum.
    #[must_use]
    pub fn is_output_definition(&self) -> bool {
        matches!(
            self,
            Self::ScalarTypeDefinition(..)
                | Self::ObjectTypeDefinition(..)
                | Self::InterfaceTypeDefinition(..)
                | Self::UnionTypeDefinition(..)
                | Self::EnumTypeDefinition(..)
        )
    }

    /// Returns whether this definition is an input object, scalar, or enum.
    ///
    /// [`ScalarTypeDefinition`]: Definition::ScalarTypeDefinition
    /// [`EnumTypeDefinition`]: Definition::EnumTypeDefinition
    /// [`InputObjectTypeDefinition`]: Definition::ObjectTypeDefinition
    #[must_use]
    pub fn is_input_definition(&self) -> bool {
        matches!(
            self,
            Self::ScalarTypeDefinition(..)
                | Self::EnumTypeDefinition(..)
                | Self::InputObjectTypeDefinition(..)
        )
    }

    /// Returns directives of this type definition (excluding those on its extensions)
    pub fn self_directives(&self) -> &[Directive] {
        match self {
            Self::ScalarTypeDefinition(def) => def.self_directives(),
            Self::ObjectTypeDefinition(def) => def.self_directives(),
            Self::InterfaceTypeDefinition(def) => def.self_directives(),
            Self::UnionTypeDefinition(def) => def.self_directives(),
            Self::EnumTypeDefinition(def) => def.self_directives(),
            Self::InputObjectTypeDefinition(def) => def.self_directives(),
        }
    }

    /// Returns an iterator of directives on either the type definition or its type extensions
    pub fn directives(&self) -> impl Iterator<Item = &Directive> + '_ {
        match self {
            Self::ScalarTypeDefinition(def) => {
                // Use `Box<dyn _>` since each inner method returns a different iterator type.
                // https://crates.io/crates/enum_dispatch could be used instead
                // but is it worth the trouble?
                Box::new(def.directives()) as Box<dyn Iterator<Item = &Directive>>
            }
            Self::ObjectTypeDefinition(def) => Box::new(def.directives()),
            Self::InterfaceTypeDefinition(def) => Box::new(def.directives()),
            Self::UnionTypeDefinition(def) => Box::new(def.directives()),
            Self::EnumTypeDefinition(def) => Box::new(def.directives()),
            Self::InputObjectTypeDefinition(def) => Box::new(def.directives()),
        }
    }

    /// Returns the first directive with the given name.
    ///
    /// For repeatable directives, see [`directives_by_name`][Self::directives_by_name] (plural).
    ///
    /// Includes directives on either the type definition or its type extensions,
    /// like [`directives`][Self::directives].
    pub fn directive_by_name(&self, name: &str) -> Option<&Directive> {
        self.directives_by_name(name).next()
    }

    /// Returns an iterator of directives with the given name.
    ///
    /// For non-repeatable directives, [`directive_by_name`][Self::directive_by_name] (singular).
    ///
    /// Includes directives on either the type definition or its type extensions,
    /// like [`directives`][Self::directives].
    pub fn directives_by_name<'def: 'name, 'name>(
        &'def self,
        name: &'name str,
    ) -> impl Iterator<Item = &'def Directive> + 'name {
        self.directives()
            .filter(move |directive| directive.name() == name)
    }

    pub fn field(&self, name: &str) -> Option<&FieldDefinition> {
        match self {
            Self::ObjectTypeDefinition(def) => def.field(name),
            Self::InterfaceTypeDefinition(def) => def.field(name),
            _ => None,
        }
    }

    pub fn loc(&self) -> Option<HirNodeLocation> {
        match self {
            Self::ObjectTypeDefinition(def) => Some(def.loc()),
            Self::InterfaceTypeDefinition(def) => Some(def.loc()),
            Self::UnionTypeDefinition(def) => Some(def.loc()),
            Self::EnumTypeDefinition(def) => Some(def.loc()),
            Self::InputObjectTypeDefinition(def) => Some(def.loc()),
            Self::ScalarTypeDefinition(def) => def.loc(),
        }
    }
    /// Returns `true` if the type definition is [`ScalarTypeDefinition`].
    ///
    /// [`ScalarTypeDefinition`]: TypeDefinition::ScalarTypeDefinition
    #[must_use]
    pub fn is_scalar_type_definition(&self) -> bool {
        matches!(self, Self::ScalarTypeDefinition(..))
    }

    /// Returns `true` if the type definition is [`ObjectTypeDefinition`].
    ///
    /// [`ObjectTypeDefinition`]: TypeDefinition::ObjectTypeDefinition
    #[must_use]
    pub fn is_object_type_definition(&self) -> bool {
        matches!(self, Self::ObjectTypeDefinition(..))
    }

    /// Returns `true` if the type definition is [`InterfaceTypeDefinition`].
    ///
    /// [`InterfaceTypeDefinition`]: TypeDefinition::InterfaceTypeDefinition
    #[must_use]
    pub fn is_interface_type_definition(&self) -> bool {
        matches!(self, Self::InterfaceTypeDefinition(..))
    }

    /// Returns `true` if the type definition is [`UnionTypeDefinition`].
    ///
    /// [`UnionTypeDefinition`]: TypeDefinition::UnionTypeDefinition
    #[must_use]
    pub fn is_union_type_definition(&self) -> bool {
        matches!(self, Self::UnionTypeDefinition(..))
    }

    /// Returns `true` if the type definition is [`EnumTypeDefinition`].
    ///
    /// [`EnumTypeDefinition`]: TypeDefinition::EnumTypeDefinition
    #[must_use]
    pub fn is_enum_type_definition(&self) -> bool {
        matches!(self, Self::EnumTypeDefinition(..))
    }

    /// Returns `true` if the type definition is [`InputObjectTypeDefinition`].
    ///
    /// [`InputObjectTypeDefinition`]: TypeDefinition::InputObjectTypeDefinition
    #[must_use]
    pub fn is_input_object_type_definition(&self) -> bool {
        matches!(self, Self::InputObjectTypeDefinition(..))
    }
}

#[derive(Clone, Debug, PartialEq, Eq, Hash)]
pub enum TypeExtension {
    ScalarTypeExtension(Arc<ScalarTypeExtension>),
    ObjectTypeExtension(Arc<ObjectTypeExtension>),
    InterfaceTypeExtension(Arc<InterfaceTypeExtension>),
    UnionTypeExtension(Arc<UnionTypeExtension>),
    EnumTypeExtension(Arc<EnumTypeExtension>),
    InputObjectTypeExtension(Arc<InputObjectTypeExtension>),
}

impl TypeExtension {
    pub fn name(&self) -> &str {
        match self {
            Self::ScalarTypeExtension(def) => def.name(),
            Self::ObjectTypeExtension(def) => def.name(),
            Self::InterfaceTypeExtension(def) => def.name(),
            Self::UnionTypeExtension(def) => def.name(),
            Self::EnumTypeExtension(def) => def.name(),
            Self::InputObjectTypeExtension(def) => def.name(),
        }
    }

    pub fn name_src(&self) -> &Name {
        match self {
            Self::ScalarTypeExtension(def) => def.name_src(),
            Self::ObjectTypeExtension(def) => def.name_src(),
            Self::InterfaceTypeExtension(def) => def.name_src(),
            Self::UnionTypeExtension(def) => def.name_src(),
            Self::EnumTypeExtension(def) => def.name_src(),
            Self::InputObjectTypeExtension(def) => def.name_src(),
        }
    }

    pub fn kind(&self) -> &'static str {
        match self {
            Self::ScalarTypeExtension(_) => "ScalarTypeExtension",
            Self::ObjectTypeExtension(_) => "ObjectTypeExtension",
            Self::InterfaceTypeExtension(_) => "InterfaceTypeExtension",
            Self::UnionTypeExtension(_) => "UnionTypeExtension",
            Self::EnumTypeExtension(_) => "EnumTypeExtension",
            Self::InputObjectTypeExtension(_) => "InputObjectTypeExtension",
        }
    }

    pub fn directives(&self) -> &[Directive] {
        match self {
            Self::ScalarTypeExtension(def) => def.directives(),
            Self::ObjectTypeExtension(def) => def.directives(),
            Self::InterfaceTypeExtension(def) => def.directives(),
            Self::UnionTypeExtension(def) => def.directives(),
            Self::EnumTypeExtension(def) => def.directives(),
            Self::InputObjectTypeExtension(def) => def.directives(),
        }
    }

    /// Returns the first directive with the given name.
    ///
    /// For repeatable directives, see [`directives_by_name`][Self::directives_by_name] (plural).
    pub fn directive_by_name(&self, name: &str) -> Option<&Directive> {
        self.directives_by_name(name).next()
    }

    /// Returns an iterator of directives with the given name.
    ///
    /// For non-repeatable directives, [`directive_by_name`][Self::directive_by_name] (singular).
    pub fn directives_by_name<'def: 'name, 'name>(
        &'def self,
        name: &'name str,
    ) -> impl Iterator<Item = &'def Directive> + 'name {
        self.directives()
            .iter()
            .filter(move |directive| directive.name() == name)
    }

    pub fn field(&self, name: &str) -> Option<&FieldDefinition> {
        match self {
            Self::ObjectTypeExtension(def) => def.field(name),
            Self::InterfaceTypeExtension(def) => def.field(name),
            _ => None,
        }
    }

    pub fn loc(&self) -> HirNodeLocation {
        match self {
            Self::ObjectTypeExtension(def) => def.loc(),
            Self::InterfaceTypeExtension(def) => def.loc(),
            Self::UnionTypeExtension(def) => def.loc(),
            Self::EnumTypeExtension(def) => def.loc(),
            Self::InputObjectTypeExtension(def) => def.loc(),
            Self::ScalarTypeExtension(def) => def.loc(),
        }
    }
}

#[derive(Clone, Debug, Hash, PartialEq, Eq)]
pub struct FragmentDefinition {
    pub(crate) name: Name,
    pub(crate) type_condition: String,
    pub(crate) directives: Arc<Vec<Directive>>,
    pub(crate) selection_set: SelectionSet,
    pub(crate) loc: HirNodeLocation,
}

// NOTE @lrlna: all the getter methods here return the exact types that are
// stored in salsa's DB, Arc<>'s and all. In the long run, this should return
// the underlying values, as what's important is that the values are Arc<>'d in
// the database.
impl FragmentDefinition {
    /// Get a reference to the fragment definition's name.
    pub fn name(&self) -> &str {
        self.name.src()
    }

    /// Get a reference to Name's source.
    pub fn name_src(&self) -> &Name {
        &self.name
    }

    /// Get a reference to fragment definition's type condition.
    pub fn type_condition(&self) -> &str {
        self.type_condition.as_ref()
    }

    /// Get fragment definition's directives.
    /// TODO: is this good??
    pub fn directives(&self) -> &[Directive] {
        self.directives.as_ref()
    }

    /// Returns the first directive with the given name.
    ///
    /// For repeatable directives, see [`directives_by_name`][Self::directives_by_name] (plural).
    pub fn directive_by_name(&self, name: &str) -> Option<&Directive> {
        self.directives_by_name(name).next()
    }

    /// Returns an iterator of directives with the given name.
    ///
    /// For non-repeatable directives, [`directive_by_name`][Self::directive_by_name] (singular).
    pub fn directives_by_name<'def: 'name, 'name>(
        &'def self,
        name: &'name str,
    ) -> impl Iterator<Item = &'def Directive> + 'name {
        self.directives()
            .iter()
            .filter(move |directive| directive.name() == name)
    }

    /// Get a reference to fragment definition's selection set.
    /// TODO: is this good??
    pub fn selection_set(&self) -> &SelectionSet {
        &self.selection_set
    }

    // NOTE @lrlna: we will need to think and implement scope for fragment
    // definitions used/defined variables, as defined variables change based on
    // which operation definition the fragment is used in.

    /// Get variables used in a fragment definition.
    ///
    /// TODO(@goto-bus-stop): Maybe rename this to used_variables
    pub fn variables(&self, db: &dyn HirDatabase) -> Vec<Variable> {
        self.selection_set.variables(db)
    }

    pub fn type_def(&self, db: &dyn HirDatabase) -> Option<TypeDefinition> {
        db.find_type_definition_by_name(self.name().to_string())
    }

    /// Get the AST location information for this HIR node.
    pub fn loc(&self) -> HirNodeLocation {
        self.loc
    }
}

#[derive(Clone, Debug, Hash, PartialEq, Eq)]
pub struct OperationDefinition {
    pub(crate) operation_ty: OperationType,
    pub(crate) name: Option<Name>,
    pub(crate) variables: Arc<Vec<VariableDefinition>>,
    pub(crate) directives: Arc<Vec<Directive>>,
    pub(crate) selection_set: SelectionSet,
    pub(crate) loc: HirNodeLocation,
}

impl OperationDefinition {
    /// Get the kind of the operation: `query`, `mutation`, or `subscription`
    pub fn operation_ty(&self) -> OperationType {
        self.operation_ty
    }

    /// Get a mutable reference to the operation definition's name.
    pub fn name(&self) -> Option<&str> {
        self.name.as_ref().map(|n| n.src())
    }

    /// Get a reference to Name's source.
    pub fn name_src(&self) -> Option<&Name> {
        self.name.as_ref()
    }

    /// Get operation's definition object type.
    pub fn object_type(&self, db: &dyn HirDatabase) -> Option<Arc<ObjectTypeDefinition>> {
        let schema = db.schema();
        let name = match self.operation_ty {
            OperationType::Query => schema.query()?,
            OperationType::Mutation => schema.mutation()?,
            OperationType::Subscription => schema.subscription()?,
        };
        db.object_types().get(name).cloned()
    }

    /// Get a reference to the operation definition's variables.
    pub fn variables(&self) -> &[VariableDefinition] {
        self.variables.as_ref()
    }

    /// Get a mutable reference to the operation definition's directives.
    pub fn directives(&self) -> &[Directive] {
        self.directives.as_ref()
    }

    /// Returns the first directive with the given name.
    ///
    /// For repeatable directives, see [`directives_by_name`][Self::directives_by_name] (plural).
    pub fn directive_by_name(&self, name: &str) -> Option<&Directive> {
        self.directives_by_name(name).next()
    }

    /// Returns an iterator of directives with the given name.
    ///
    /// For non-repeatable directives, [`directive_by_name`][Self::directive_by_name] (singular).
    pub fn directives_by_name<'def: 'name, 'name>(
        &'def self,
        name: &'name str,
    ) -> impl Iterator<Item = &'def Directive> + 'name {
        self.directives()
            .iter()
            .filter(move |directive| directive.name() == name)
    }

    /// Get a reference to the operation definition's selection set.
    pub fn selection_set(&self) -> &SelectionSet {
        &self.selection_set
    }

    /// Get fields in the operation definition (excluding inline fragments and
    /// fragment spreads).
    pub fn fields(&self, db: &dyn HirDatabase) -> Arc<Vec<Field>> {
        db.operation_fields(self.selection_set.clone())
    }

    // NOTE @lrlna: this is quite messy. it should live under the
    // inline_fragment/fragment_spread impls, i.e. op.fragment_spread().fields(),
    // op.inline_fragments().fields()
    //
    // We will need to figure out how to store operation definition id on its
    // fragment spreads and inline fragments to do this

    /// Get all fields in an inline fragment.
    pub fn fields_in_inline_fragments(&self, db: &dyn HirDatabase) -> Arc<Vec<Field>> {
        db.operation_inline_fragment_fields(self.selection_set.clone())
    }

    /// Get all fields in a fragment spread
    pub fn fields_in_fragment_spread(&self, db: &dyn HirDatabase) -> Arc<Vec<Field>> {
        db.operation_fragment_spread_fields(self.selection_set.clone())
    }

    /// Get the AST location information for this HIR node.
    pub fn loc(&self) -> HirNodeLocation {
        self.loc
    }

    /// Returns true if this is a query operation and its [`SelectionSet`] is an introspection.
    pub fn is_introspection(&self, db: &dyn HirDatabase) -> bool {
        self.operation_ty().is_query() && self.selection_set().is_introspection(db)
    }
}

#[derive(Copy, Clone, Debug, Hash, PartialEq, Eq)]
pub enum OperationType {
    Query,
    Mutation,
    Subscription,
}

impl OperationType {
    /// Returns `true` if the operation type is [`Query`].
    ///
    /// [`Query`]: OperationType::Query
    #[must_use]
    pub fn is_query(&self) -> bool {
        matches!(self, Self::Query)
    }

    /// Returns `true` if the operation type is [`Mutation`].
    ///
    /// [`Mutation`]: OperationType::Mutation
    #[must_use]
    pub fn is_mutation(&self) -> bool {
        matches!(self, Self::Mutation)
    }

    /// Returns `true` if the operation type is [`Subscription`].
    ///
    /// [`Subscription`]: OperationType::Subscription
    #[must_use]
    pub fn is_subscription(&self) -> bool {
        matches!(self, Self::Subscription)
    }
}

impl From<OperationType> for &'static str {
    fn from(ty: OperationType) -> &'static str {
        match ty {
            OperationType::Query => "Query",
            OperationType::Mutation => "Mutation",
            OperationType::Subscription => "Subscription",
        }
    }
}

impl fmt::Display for OperationType {
    fn fmt(&self, f: &mut fmt::Formatter<'_>) -> fmt::Result {
        f.write_str((*self).into())
    }
}

impl<'a> From<&'a str> for OperationType {
    fn from(op_type: &str) -> Self {
        if op_type == "Query" {
            OperationType::Query
        } else if op_type == "Mutation" {
            OperationType::Mutation
        } else {
            OperationType::Subscription
        }
    }
}

impl From<OperationType> for DirectiveLocation {
    fn from(op_type: OperationType) -> Self {
        if op_type.is_subscription() {
            DirectiveLocation::Subscription
        } else if op_type.is_mutation() {
            DirectiveLocation::Mutation
        } else {
            DirectiveLocation::Query
        }
    }
}

#[derive(Clone, Debug, Hash, PartialEq, Eq)]
pub struct VariableDefinition {
    pub(crate) name: Name,
    pub(crate) ty: Type,
    pub(crate) default_value: Option<DefaultValue>,
    pub(crate) directives: Arc<Vec<Directive>>,
    pub(crate) loc: HirNodeLocation,
}

impl VariableDefinition {
    /// Get a reference to the variable definition's name.
    pub fn name(&self) -> &str {
        self.name.src()
    }

    /// Get a reference to the variable definition's ty.
    pub fn ty(&self) -> &Type {
        &self.ty
    }

    /// Get a reference to the variable definition's default value.
    pub fn default_value(&self) -> Option<&DefaultValue> {
        self.default_value.as_ref()
    }

    /// Get a reference to the variable definition's directives.
    pub fn directives(&self) -> &[Directive] {
        self.directives.as_ref()
    }

    /// Returns the first directive with the given name.
    ///
    /// For repeatable directives, see [`directives_by_name`][Self::directives_by_name] (plural).
    pub fn directive_by_name(&self, name: &str) -> Option<&Directive> {
        self.directives_by_name(name).next()
    }

    /// Returns an iterator of directives with the given name.
    ///
    /// For non-repeatable directives, [`directive_by_name`][Self::directive_by_name] (singular).
    pub fn directives_by_name<'def: 'name, 'name>(
        &'def self,
        name: &'name str,
    ) -> impl Iterator<Item = &'def Directive> + 'name {
        self.directives()
            .iter()
            .filter(move |directive| directive.name() == name)
    }

    /// Get the AST location information for this HIR node.
    pub fn loc(&self) -> HirNodeLocation {
        self.loc
    }
}

#[derive(Clone, Debug, Hash, PartialEq, Eq)]
pub enum Type {
    NonNull {
        ty: Box<Type>,
        loc: Option<HirNodeLocation>,
    },
    List {
        ty: Box<Type>,
        loc: Option<HirNodeLocation>,
    },
    Named {
        name: String,
        loc: Option<HirNodeLocation>,
    },
}

impl Type {
    /// Returns `true` if the type is [`NonNull`].
    ///
    /// [`NonNull`]: Type::NonNull
    #[must_use]
    pub fn is_non_null(&self) -> bool {
        matches!(self, Self::NonNull { .. })
    }

    /// Returns `true` if the type is [`Named`].
    ///
    /// [`Named`]: Type::Named
    #[must_use]
    pub fn is_named(&self) -> bool {
        matches!(self, Self::Named { .. })
    }

    /// Returns `true` if the type is [`List`].
    ///
    /// [`List`]: Type::List
    #[must_use]
    pub fn is_list(&self) -> bool {
        matches!(self, Self::List { .. })
    }

    /// Returns `true` if Type is either a [`ScalarTypeDefinition`],
    /// [`ObjectTypeDefinition`], [`InterfaceTypeDefinition`],
    /// [`UnionTypeDefinition`], [`EnumTypeDefinition`].
    ///
    /// [`ScalarTypeDefinition`]: Definition::ScalarTypeDefinition
    /// [`ObjectTypeDefinition`]: Definition::ObjectTypeDefinition
    /// [`InterfaceTypeDefinition`]: Definition::InterfaceTypeDefinition
    /// [`UnionTypeDefinition`]: Definition::UnionTypeDefinition
    /// [`EnumTypeDefinition`]: Definition::EnumTypeDefinition
    #[must_use]
    pub fn is_output_type(&self, db: &dyn HirDatabase) -> bool {
        if let Some(ty) = self.type_def(db) {
            ty.is_output_definition()
        } else {
            false
        }
    }

    /// Returns `true` if the Type is either a [`ScalarTypeDefinition`],
    /// [`EnumTypeDefinition`], [`InputObjectTypeDefinition`].
    ///
    /// [`ScalarTypeDefinition`]: Definition::ScalarTypeDefinition
    /// [`EnumTypeDefinition`]: Definition::EnumTypeDefinition
    /// [`InputObjectTypeDefinition`]: Definition::ObjectTypeDefinition
    #[must_use]
    pub fn is_input_type(&self, db: &dyn HirDatabase) -> bool {
        if let Some(ty) = self.type_def(db) {
            ty.is_input_definition()
        } else {
            false
        }
    }

    /// Get the AST location information for this HIR node.
    pub fn loc(&self) -> Option<HirNodeLocation> {
        match self {
            Type::NonNull { loc, .. } | Type::List { loc, .. } | Type::Named { loc, .. } => *loc,
        }
    }

    /// Get current Type's Type Definition.
    pub fn type_def(&self, db: &dyn HirDatabase) -> Option<TypeDefinition> {
        db.find_type_definition_by_name(self.name())
    }

    /// Get current Type's name.
    pub fn name(&self) -> String {
        match self {
            Type::NonNull { ty, .. } | Type::List { ty, .. } => ty.name(),
            Type::Named { name, .. } => name.clone(),
        }
    }
}

impl std::fmt::Display for Type {
    fn fmt(&self, f: &mut std::fmt::Formatter<'_>) -> std::fmt::Result {
        match self {
            Type::NonNull { ty, .. } => write!(f, "{ty}!"),
            Type::List { ty, .. } => write!(f, "[{ty}]"),
            Type::Named { name, .. } => write!(f, "{name}"),
        }
    }
}

#[derive(Clone, Debug, Hash, PartialEq, Eq)]
pub struct Directive {
    pub(crate) name: Name,
    pub(crate) arguments: Arc<Vec<Argument>>,
    pub(crate) loc: HirNodeLocation,
}

impl Directive {
    /// Get a reference to the directive's name.
    pub fn name(&self) -> &str {
        self.name.src()
    }

    /// Get a reference to the directive's arguments.
    pub fn arguments(&self) -> &[Argument] {
        self.arguments.as_ref()
    }

    /// Get a reference to the value of the directive argument with the given name, if it exists.
    pub fn argument_by_name(&self, name: &str) -> Option<&Value> {
        Some(
            self.arguments
                .iter()
                .find(|arg| arg.name() == name)?
                .value(),
        )
    }

    // Get directive definition of the currently used directive
    pub fn directive(&self, db: &dyn HirDatabase) -> Option<Arc<DirectiveDefinition>> {
        db.find_directive_definition_by_name(self.name().to_string())
    }

    /// Get the AST location information for this HIR node.
    pub fn loc(&self) -> HirNodeLocation {
        self.loc
    }
}

#[derive(Clone, Debug, Hash, PartialEq, Eq)]
pub struct DirectiveDefinition {
    pub(crate) description: Option<String>,
    pub(crate) name: Name,
    pub(crate) arguments: ArgumentsDefinition,
    pub(crate) repeatable: bool,
    pub(crate) directive_locations: Arc<Vec<DirectiveLocation>>,
    pub(crate) loc: Option<HirNodeLocation>,
}

impl DirectiveDefinition {
    /// Get a reference to the directive definition's name.
    pub fn name(&self) -> &str {
        self.name.src()
    }

    /// Get a reference to Name's source.
    pub fn name_src(&self) -> &Name {
        &self.name
    }

    /// Get a reference to the directive definition's description.
    pub fn description(&self) -> Option<&str> {
        self.description.as_deref()
    }

    // Get a reference to argument definition's locations.
    pub fn arguments(&self) -> &ArgumentsDefinition {
        &self.arguments
    }

    // Get a reference to directive definition's locations.
    pub fn directive_locations(&self) -> &[DirectiveLocation] {
        self.directive_locations.as_ref()
    }

    /// Indicates whether a directive may be used multiple times in a single location.
    pub fn repeatable(&self) -> bool {
        self.repeatable
    }

    /// Get the AST location information for this HIR node.
    pub fn loc(&self) -> Option<HirNodeLocation> {
        self.loc
    }
}

#[derive(Copy, Clone, Debug, Hash, PartialEq, Eq)]
pub enum DirectiveLocation {
    Query,
    Mutation,
    Subscription,
    Field,
    FragmentDefinition,
    FragmentSpread,
    InlineFragment,
    VariableDefinition,
    Schema,
    Scalar,
    Object,
    FieldDefinition,
    ArgumentDefinition,
    Interface,
    Union,
    Enum,
    EnumValue,
    InputObject,
    InputFieldDefinition,
}

impl DirectiveLocation {
    /// Get the name of this directive location as it would appear in GraphQL source code.
    pub fn name(self) -> &'static str {
        match self {
            DirectiveLocation::Query => "QUERY",
            DirectiveLocation::Mutation => "MUTATION",
            DirectiveLocation::Subscription => "SUBSCRIPTION",
            DirectiveLocation::Field => "FIELD",
            DirectiveLocation::FragmentDefinition => "FRAGMENT_DEFINITION",
            DirectiveLocation::FragmentSpread => "FRAGMENT_SPREAD",
            DirectiveLocation::InlineFragment => "INLINE_FRAGMENT",
            DirectiveLocation::VariableDefinition => "VARIABLE_DEFINITION",
            DirectiveLocation::Schema => "SCHEMA",
            DirectiveLocation::Scalar => "SCALAR",
            DirectiveLocation::Object => "OBJECT",
            DirectiveLocation::FieldDefinition => "FIELD_DEFINITION",
            DirectiveLocation::ArgumentDefinition => "ARGUMENT_DEFINITION",
            DirectiveLocation::Interface => "INTERFACE",
            DirectiveLocation::Union => "UNION",
            DirectiveLocation::Enum => "ENUM",
            DirectiveLocation::EnumValue => "ENUM_VALUE",
            DirectiveLocation::InputObject => "INPUT_OBJECT",
            DirectiveLocation::InputFieldDefinition => "INPUT_FIELD_DEFINITION",
        }
    }
}

impl fmt::Display for DirectiveLocation {
    fn fmt(&self, f: &mut fmt::Formatter<'_>) -> fmt::Result {
        write!(f, "{}", self.name())
    }
}

impl From<ast::DirectiveLocation> for DirectiveLocation {
    fn from(directive_loc: ast::DirectiveLocation) -> Self {
        if directive_loc.query_token().is_some() {
            DirectiveLocation::Query
        } else if directive_loc.mutation_token().is_some() {
            DirectiveLocation::Mutation
        } else if directive_loc.subscription_token().is_some() {
            DirectiveLocation::Subscription
        } else if directive_loc.field_token().is_some() {
            DirectiveLocation::Field
        } else if directive_loc.fragment_definition_token().is_some() {
            DirectiveLocation::FragmentDefinition
        } else if directive_loc.fragment_spread_token().is_some() {
            DirectiveLocation::FragmentSpread
        } else if directive_loc.inline_fragment_token().is_some() {
            DirectiveLocation::InlineFragment
        } else if directive_loc.variable_definition_token().is_some() {
            DirectiveLocation::VariableDefinition
        } else if directive_loc.schema_token().is_some() {
            DirectiveLocation::Schema
        } else if directive_loc.scalar_token().is_some() {
            DirectiveLocation::Scalar
        } else if directive_loc.object_token().is_some() {
            DirectiveLocation::Object
        } else if directive_loc.field_definition_token().is_some() {
            DirectiveLocation::FieldDefinition
        } else if directive_loc.argument_definition_token().is_some() {
            DirectiveLocation::ArgumentDefinition
        } else if directive_loc.interface_token().is_some() {
            DirectiveLocation::Interface
        } else if directive_loc.union_token().is_some() {
            DirectiveLocation::Union
        } else if directive_loc.enum_token().is_some() {
            DirectiveLocation::Enum
        } else if directive_loc.enum_value_token().is_some() {
            DirectiveLocation::EnumValue
        } else if directive_loc.input_object_token().is_some() {
            DirectiveLocation::InputObject
        } else {
            DirectiveLocation::InputFieldDefinition
        }
    }
}

#[derive(Clone, Debug, Hash, PartialEq, Eq)]
pub struct Argument {
    pub(crate) name: Name,
    pub(crate) value: Value,
    pub(crate) loc: HirNodeLocation,
}

impl Argument {
    /// Get a reference to the argument's value.
    pub fn value(&self) -> &Value {
        &self.value
    }

    /// Get a reference to the argument's name.
    pub fn name(&self) -> &str {
        self.name.src()
    }

    /// Get the AST location information for this HIR node.
    pub fn loc(&self) -> HirNodeLocation {
        self.loc
    }
}

pub type DefaultValue = Value;

#[derive(Clone, Debug, Hash, PartialEq, Eq)]
pub enum Value {
    Variable(Variable),

    // A value of integer syntax may be coerced to a Float input value:
    // https://spec.graphql.org/draft/#sec-Float.Input-Coercion
    // Keep a f64 here instead of i32 in order to support
    // the full range of f64 integer values for that case.
    //
    // All i32 values can be represented exactly in f64,
    // so conversion to an Int input value is still exact:
    // https://spec.graphql.org/draft/#sec-Int.Input-Coercion
    Int(Float),
    Float(Float),
    String(String),
    Boolean(bool),
    Null,
    Enum(Name),
    List(Vec<Value>),
    Object(Vec<(Name, Value)>),
}

impl Value {
    /// Returns `true` if the value is [`Variable`].
    ///
    /// [`Variable`]: Value::Variable
    #[must_use]
    pub fn is_variable(&self) -> bool {
        matches!(self, Self::Variable(..))
    }

    /// Returns `true` if `other` represents the same value as `self`. This is different from the
    /// `Eq` implementation as it ignores location information.
    pub fn is_same_value(&self, other: &Value) -> bool {
        match (self, other) {
            (Value::Variable(left), Value::Variable(right)) => left.name() == right.name(),
            (Value::Int(left) | Value::Float(left), Value::Int(right) | Value::Float(right)) => {
                left == right
            }
            (Value::String(left), Value::String(right)) => left == right,
            (Value::Boolean(left), Value::Boolean(right)) => left == right,
            (Value::Null, Value::Null) => true,
            (Value::Enum(left), Value::Enum(right)) => left.src() == right.src(),
            (Value::List(left), Value::List(right)) if left.len() == right.len() => left
                .iter()
                .zip(right)
                .all(|(left, right)| left.is_same_value(right)),
            (Value::Object(left), Value::Object(right)) if left.len() == right.len() => {
                left.iter().zip(right).all(|(left, right)| {
                    left.0.src() == left.0.src() && left.1.is_same_value(&right.1)
                })
            }
            _ => false,
        }
    }
}

/// Coerce to a `Float` input type (from either `Float` or `Int` syntax)
///
/// <https://spec.graphql.org/draft/#sec-Float.Input-Coercion>
impl TryFrom<Value> for f64 {
    type Error = FloatCoercionError;

    #[inline]
    fn try_from(value: Value) -> Result<Self, Self::Error> {
        f64::try_from(&value)
    }
}

/// Coerce to a `Float` input type (from either `Float` or `Int` syntax)
///
/// <https://spec.graphql.org/draft/#sec-Float.Input-Coercion>
impl TryFrom<&'_ Value> for f64 {
    type Error = FloatCoercionError;

    fn try_from(value: &'_ Value) -> Result<Self, Self::Error> {
        if let Value::Int(float) | Value::Float(float) = value {
            // FIXME: what does "a value outside the available precision" mean?
            // Should coercion fail when f64 does not have enough mantissa bits
            // to represent the source token exactly?
            Ok(float.inner.0)
        } else {
            Err(FloatCoercionError(()))
        }
    }
}

#[derive(thiserror::Error, Debug)]
#[error("coercing a non-numeric value to a `Float` input value")]
pub struct FloatCoercionError(());

/// Coerce to an `Int` input type
///
/// <https://spec.graphql.org/draft/#sec-Int.Input-Coercion>
impl TryFrom<Value> for i32 {
    type Error = IntCoercionError;

    #[inline]
    fn try_from(value: Value) -> Result<Self, Self::Error> {
        i32::try_from(&value)
    }
}

/// Coerce to an `Int` input type
///
/// <https://spec.graphql.org/draft/#sec-Int.Input-Coercion>
impl TryFrom<&'_ Value> for i32 {
    type Error = IntCoercionError;

    fn try_from(value: &'_ Value) -> Result<Self, Self::Error> {
        if let Value::Int(float) = value {
            // The parser emitted an `ast::IntValue` instead of `ast::FloatValue`
            // so we already know `float` does not have a frational part.
            float
                .to_i32_checked()
                .ok_or(IntCoercionError::RangeOverflow)
        } else {
            Err(IntCoercionError::NotAnInteger)
        }
    }
}

#[derive(thiserror::Error, Debug)]
pub enum IntCoercionError {
    #[error("coercing a non-integer value to an `Int` input value")]
    NotAnInteger,
    #[error("integer input value overflows the signed 32-bit range")]
    RangeOverflow,
}

#[derive(Clone, Debug, Hash, PartialEq, Eq)]
pub struct Variable {
    pub(crate) name: String,
    pub(crate) loc: HirNodeLocation,
}

impl Variable {
    /// Get a reference to the argument's name.
    pub fn name(&self) -> &str {
        self.name.as_ref()
    }

    /// Get the AST location information for this HIR node.
    pub fn loc(&self) -> HirNodeLocation {
        self.loc
    }
}

#[derive(Clone, Debug, Hash, PartialEq, Eq)]
pub struct SelectionSet {
    pub(crate) selection: Arc<Vec<Selection>>,
}

impl SelectionSet {
    /// Get a reference to the selection set's selection.
    pub fn selection(&self) -> &[Selection] {
        self.selection.as_ref()
    }

    /// Get a refernce to the selection set's fields (not inline fragments, or
    /// fragment spreads).
    pub fn fields(&self) -> Vec<Field> {
        let fields: Vec<Field> = self
            .selection()
            .iter()
            .filter_map(|sel| match sel {
                Selection::Field(field) => return Some(field.as_ref().clone()),
                _ => None,
            })
            .collect();

        fields
    }

    /// Get a reference to selection set's fragment spread.
    pub fn fragment_spreads(&self) -> Vec<FragmentSpread> {
        let fragment_spread: Vec<FragmentSpread> = self
            .selection()
            .iter()
            .filter_map(|sel| match sel {
                Selection::FragmentSpread(fragment_spread) => {
                    return Some(fragment_spread.as_ref().clone())
                }
                _ => None,
            })
            .collect();

        fragment_spread
    }

    /// Get a reference to selection set's inline fragments.
    pub fn inline_fragments(&self) -> Vec<InlineFragment> {
        let inline_fragments: Vec<InlineFragment> = self
            .selection()
            .iter()
            .filter_map(|sel| match sel {
                Selection::InlineFragment(inline) => return Some(inline.as_ref().clone()),
                _ => None,
            })
            .collect();

        inline_fragments
    }

    /// Find a field a selection set.
    pub fn field(&self, name: &str) -> Option<&Field> {
        self.selection().iter().find_map(|sel| {
            if let Selection::Field(field) = sel {
                if field.name() == name {
                    return Some(field.as_ref());
                }
                None
            } else {
                None
            }
        })
    }

    /// Get all variables used in this selection set.
    pub fn variables(&self, db: &dyn HirDatabase) -> Vec<Variable> {
        /// Recursively collect used variables. Accounts for self-referential fragments.
        fn collect_used_variables(
            db: &dyn HirDatabase,
            set: &SelectionSet,
            seen_fragments: &mut HashSet<Arc<FragmentDefinition>>,
            output: &mut Vec<Variable>,
        ) {
            for selection in set.selection() {
                match selection {
                    Selection::Field(field) => {
                        output.extend(field.self_used_variables());
                        collect_used_variables(db, field.selection_set(), seen_fragments, output);
                    }
                    Selection::FragmentSpread(spread) => {
                        let Some(fragment) = spread.fragment(db) else {
                            return;
                        };
                        if seen_fragments.contains(&fragment) {
                            return; // prevent recursion loop
                        }
                        seen_fragments.insert(Arc::clone(&fragment));
                        collect_used_variables(
                            db,
                            fragment.selection_set(),
                            seen_fragments,
                            output,
                        );
                    }
                    Selection::InlineFragment(inline) => {
                        collect_used_variables(db, inline.selection_set(), seen_fragments, output);
                    }
                }
            }
        }

        let mut output = vec![];
        collect_used_variables(db, self, &mut HashSet::new(), &mut output);
        output
    }

    /// Returns true if all the [`Selection`]s in this selection set are themselves introspections.
    pub fn is_introspection(&self, db: &dyn HirDatabase) -> bool {
        self.selection().iter().all(|selection| match selection {
            Selection::Field(field) => field.is_introspection(),
            Selection::FragmentSpread(spread) => spread.is_introspection(db),
            Selection::InlineFragment(inline) => inline.is_introspection(db),
        })
    }

    /// Create a selection set for the concatenation of two selection sets' fields.
    ///
    /// This does not deduplicate fields: if the two selection sets both select a field `a`, the
    /// merged set will select field `a` twice.
    pub fn merge(&self, other: &SelectionSet) -> SelectionSet {
        let mut merged: Vec<Selection> =
            Vec::with_capacity(self.selection.len() + other.selection.len());
        merged.append(&mut self.selection.as_ref().clone());
        merged.append(&mut other.selection.as_ref().clone());

        SelectionSet {
            selection: Arc::new(merged),
        }
    }
}

#[derive(Clone, Debug, Hash, PartialEq, Eq)]
pub enum Selection {
    Field(Arc<Field>),
    FragmentSpread(Arc<FragmentSpread>),
    InlineFragment(Arc<InlineFragment>),
}
impl Selection {
    /// Get variables used in the selection set.
    pub fn variables(&self, db: &dyn HirDatabase) -> Vec<Variable> {
        match self {
            Selection::Field(field) => field.variables(db),
            Selection::FragmentSpread(fragment_spread) => fragment_spread.variables(db),
            Selection::InlineFragment(inline_fragment) => inline_fragment.variables(db),
        }
    }

    /// Returns `true` if the selection is [`Field`].
    ///
    /// [`Field`]: Selection::Field
    #[must_use]
    pub fn is_field(&self) -> bool {
        matches!(self, Self::Field(..))
    }

    /// Returns `true` if the selection is [`FragmentSpread`].
    ///
    /// [`FragmentSpread`]: Selection::FragmentSpread
    #[must_use]
    pub fn is_fragment_spread(&self) -> bool {
        matches!(self, Self::FragmentSpread(..))
    }

    /// Returns `true` if the selection is [`InlineFragment`].
    ///
    /// [`InlineFragment`]: Selection::InlineFragment
    #[must_use]
    pub fn is_inline_fragment(&self) -> bool {
        matches!(self, Self::InlineFragment(..))
    }

    /// Get the AST location information for this HIR node.
    pub fn loc(&self) -> HirNodeLocation {
        match self {
            Selection::Field(field) => field.loc(),
            Selection::FragmentSpread(fragment_spread) => fragment_spread.loc(),
            Selection::InlineFragment(inline_fragment) => inline_fragment.loc(),
        }
    }
}

#[derive(Clone, Debug, Hash, PartialEq, Eq)]
pub struct Field {
    pub(crate) alias: Option<Arc<Alias>>,
    pub(crate) name: Name,
    pub(crate) arguments: Arc<Vec<Argument>>,
    pub(crate) parent_obj: Option<String>,
    pub(crate) directives: Arc<Vec<Directive>>,
    pub(crate) selection_set: SelectionSet,
    pub(crate) loc: HirNodeLocation,
}

impl Field {
    /// Get a reference to the field's alias.
    pub fn alias(&self) -> Option<&Alias> {
        match &self.alias {
            Some(alias) => Some(alias.as_ref()),
            None => None,
        }
    }

    /// Get the field's name, corresponding to the definition it looks up.
    ///
    /// For example, in this operation, the `.name()` is "sourceField":
    /// ```graphql
    /// query GetField { alias: sourceField }
    /// ```
    pub fn name(&self) -> &str {
        self.name.src()
    }

    /// Get the name that will be used for this field selection in response formatting.
    ///
    /// For example, in this operation, the `.response_name()` is "sourceField":
    /// ```graphql
    /// query GetField { sourceField }
    /// ```
    ///
    /// But in this operation that uses an alias, the `.response_name()` is "responseField":
    /// ```graphql
    /// query GetField { responseField: sourceField }
    /// ```
    pub fn response_name(&self) -> &str {
        self.alias().map(Alias::name).unwrap_or_else(|| self.name())
    }

    /// Get a reference to field's type.
    pub fn ty(&self, db: &dyn HirDatabase) -> Option<Type> {
        let def = db
            .find_type_definition_by_name(self.parent_obj.as_ref()?.to_string())?
            .field(self.name())?
            .ty()
            .to_owned();
        Some(def)
    }

    /// Get the field's parent type definition.
    pub fn parent_type(&self, db: &dyn HirDatabase) -> Option<TypeDefinition> {
        db.find_type_definition_by_name(self.parent_obj.as_ref()?.to_string())
    }

    /// Get field's original field definition.
    pub fn field_definition(&self, db: &dyn HirDatabase) -> Option<FieldDefinition> {
        db.find_object_type_by_name(self.parent_obj.as_ref()?.to_string())?
            .self_fields()
            .iter()
            .find(|field| field.name() == self.name())
            .cloned()
    }

    /// Get a reference to the field's arguments.
    pub fn arguments(&self) -> &[Argument] {
        self.arguments.as_ref()
    }

    /// Get a reference to the field's directives.
    pub fn directives(&self) -> &[Directive] {
        self.directives.as_ref()
    }

    /// Returns the first directive with the given name.
    ///
    /// For repeatable directives, see [`directives_by_name`][Self::directives_by_name] (plural).
    pub fn directive_by_name(&self, name: &str) -> Option<&Directive> {
        self.directives_by_name(name).next()
    }

    /// Returns an iterator of directives with the given name.
    ///
    /// For non-repeatable directives, [`directive_by_name`][Self::directive_by_name] (singular).
    pub fn directives_by_name<'def: 'name, 'name>(
        &'def self,
        name: &'name str,
    ) -> impl Iterator<Item = &'def Directive> + 'name {
        self.directives()
            .iter()
            .filter(move |directive| directive.name() == name)
    }

    /// Get a reference to the field's selection set.
    pub fn selection_set(&self) -> &SelectionSet {
        &self.selection_set
    }

    /// Return an iterator over the variables used in arguments to this field.
    fn self_used_variables(&self) -> impl Iterator<Item = Variable> + '_ {
        self.arguments.iter().filter_map(|arg| match arg.value() {
            Value::Variable(var) => Some(var.clone()),
            _ => None,
        })
    }

    /// Get variables used in the field, including in sub-selections.
    ///
    /// For example, with this field:
    /// ```graphql
    /// {
    ///   field(arg: $arg) {
    ///     number(formatAs: $format)
    ///   }
    /// }
    /// ```
    /// the used variables are `$arg` and `$format`.
    pub fn variables(&self, db: &dyn HirDatabase) -> Vec<Variable> {
        let mut vars = self.self_used_variables().collect::<Vec<_>>();
        vars.extend(self.selection_set.variables(db));
        vars
    }

    /// Get the AST location information for this HIR node.
    pub fn loc(&self) -> HirNodeLocation {
        self.loc
    }

    /// returns true if this is an introspection field (i.e. it's [`Self::name()`] is one of __type, or __schema).
    pub fn is_introspection(&self) -> bool {
        let field_name = self.name();
        field_name == "__type" || field_name == "__schema" || field_name == "__typename"
    }
}

#[derive(Clone, Debug, Hash, PartialEq, Eq)]
pub struct InlineFragment {
    pub(crate) type_condition: Option<Name>,
    pub(crate) directives: Arc<Vec<Directive>>,
    pub(crate) selection_set: SelectionSet,
    pub(crate) loc: HirNodeLocation,
}

impl InlineFragment {
    /// Get a reference to inline fragment's type condition.
    pub fn type_condition(&self) -> Option<&str> {
        self.type_condition.as_ref().map(|t| t.src())
    }

    /// Get a reference to inline fragment's directives.
    pub fn directives(&self) -> &[Directive] {
        self.directives.as_ref()
    }

    /// Returns the first directive with the given name.
    ///
    /// For repeatable directives, see [`directives_by_name`][Self::directives_by_name] (plural).
    pub fn directive_by_name(&self, name: &str) -> Option<&Directive> {
        self.directives_by_name(name).next()
    }

    /// Returns an iterator of directives with the given name.
    ///
    /// For non-repeatable directives, [`directive_by_name`][Self::directive_by_name] (singular).
    pub fn directives_by_name<'def: 'name, 'name>(
        &'def self,
        name: &'name str,
    ) -> impl Iterator<Item = &'def Directive> + 'name {
        self.directives()
            .iter()
            .filter(move |directive| directive.name() == name)
    }

    /// Get a reference inline fragment's selection set.
    pub fn selection_set(&self) -> &SelectionSet {
        &self.selection_set
    }

    /// Get variables in use in the inline fragment.
    pub fn variables(&self, db: &dyn HirDatabase) -> Vec<Variable> {
        self.selection_set.variables(db)
    }

    /// Get the AST location information for this HIR node.
    pub fn loc(&self) -> HirNodeLocation {
        self.loc
    }

    /// Returns true if the inline fragment's [`SelectionSet`] is an introspection.
    pub fn is_introspection(&self, db: &dyn HirDatabase) -> bool {
        self.selection_set().is_introspection(db)
    }
}

#[derive(Clone, Debug, Hash, PartialEq, Eq)]
pub struct FragmentSpread {
    pub(crate) name: Name,
    pub(crate) directives: Arc<Vec<Directive>>,
    pub(crate) loc: HirNodeLocation,
}

impl FragmentSpread {
    /// Get a reference to the fragment spread's name.
    pub fn name(&self) -> &str {
        self.name.src()
    }

    /// Get the fragment definition this fragment spread is referencing.
    pub fn fragment(&self, db: &dyn HirDatabase) -> Option<Arc<FragmentDefinition>> {
        db.find_fragment_by_name(self.loc.file_id(), self.name().to_string())
    }

    /// Get fragment spread's defined variables.
    pub fn variables(&self, db: &dyn HirDatabase) -> Vec<Variable> {
        self.fragment(db)
            .map(|fragment| fragment.variables(db))
            .unwrap_or_default()
    }

    /// Get a reference to fragment spread directives.
    pub fn directives(&self) -> &[Directive] {
        self.directives.as_ref()
    }

    /// Returns the first directive with the given name.
    ///
    /// For repeatable directives, see [`directives_by_name`][Self::directives_by_name] (plural).
    pub fn directive_by_name(&self, name: &str) -> Option<&Directive> {
        self.directives_by_name(name).next()
    }

    /// Returns an iterator of directives with the given name.
    ///
    /// For non-repeatable directives, [`directive_by_name`][Self::directive_by_name] (singular).
    pub fn directives_by_name<'def: 'name, 'name>(
        &'def self,
        name: &'name str,
    ) -> impl Iterator<Item = &'def Directive> + 'name {
        self.directives()
            .iter()
            .filter(move |directive| directive.name() == name)
    }

    /// Get the AST location information for this HIR node.
    pub fn loc(&self) -> HirNodeLocation {
        self.loc
    }

    /// Returns true if the fragment referenced by this spread exists and its [`SelectionSet`] is an introspection.
    pub fn is_introspection(&self, db: &dyn HirDatabase) -> bool {
        let maybe_fragment = self.fragment(db);
        maybe_fragment.map_or(false, |fragment| {
            fragment.selection_set.is_introspection(db)
        })
    }
}

#[derive(Clone, Debug, Hash, PartialEq, Eq)]
pub struct Alias(pub String);
impl Alias {
    pub fn name(&self) -> &str {
        &self.0
    }
}

#[derive(Copy, Clone, Debug, Hash, PartialEq, Eq)]
pub struct Float {
    inner: ordered_float::OrderedFloat<f64>,
}

impl Float {
    pub fn new(float: f64) -> Self {
        Self {
            inner: OrderedFloat(float),
        }
    }

    pub fn get(self) -> f64 {
        self.inner.0
    }

    /// If the value is in the `i32` range, convert by rounding towards zero.
    ///
    /// (This is mostly useful when matching on [`Value::Int`]
    /// where the value is known not to have a fractional part
    ///  so the rounding mode doesn’t affect the result.)
    pub fn to_i32_checked(self) -> Option<i32> {
        let float = self.inner.0;
        if float <= (i32::MAX as f64) && float >= (i32::MIN as f64) {
            Some(float as i32)
        } else {
            None
        }
    }
}

<<<<<<< HEAD
#[derive(Clone, Debug, Hash, PartialEq, Eq)]
=======
/// When some item (for example fields of an object type) have unique names
/// and may be found on type extensions, this pre-computes where to find
/// each item from its name
#[derive(Clone, Debug, Eq)]
pub(crate) struct ByNameWithExtensions {
    /// `(None, i)` designates `def.example[i]`.
    /// `(Some(j), i)` designates `def.extensions[j].example[i]`.
    indices: IndexMap<String, (Option<usize>, usize)>,
}

/// Equivalent to ignoring a `ByNameWithExtensions` field in `PartialEq` for its parent struct,
/// since it is determined by other fields.
impl PartialEq for ByNameWithExtensions {
    fn eq(&self, _other: &Self) -> bool {
        true
    }
}

/// Equivalent to ignoring a `ByNameWithExtensions` field in `Hash` for its parent struct,
/// since it is determined by other fields.
impl hash::Hash for ByNameWithExtensions {
    fn hash<H: hash::Hasher>(&self, _state: &mut H) {
        // do nothing
    }
}

impl ByNameWithExtensions {
    pub(crate) fn new<Item>(self_items: &[Item], name: impl Fn(&Item) -> &str) -> Self {
        let mut indices = IndexMap::new();
        for (i, item) in self_items.iter().enumerate() {
            indices.entry(name(item).to_owned()).or_insert((None, i));
        }
        ByNameWithExtensions { indices }
    }

    pub(crate) fn add_extension<Item>(
        &mut self,
        extension_index: usize,
        extension_items: &[Item],
        name: impl Fn(&Item) -> &str,
    ) {
        for (i, item) in extension_items.iter().enumerate() {
            self.indices
                .entry(name(item).to_owned())
                .or_insert((Some(extension_index), i));
        }
    }

    fn get_by_index<'a, Item, Ext>(
        &self,
        (ext, i): (Option<usize>, usize),
        self_items: &'a [Item],
        extensions: &'a [Arc<Ext>],
        extension_items: impl Fn(&'a Ext) -> &'a [Item],
    ) -> &'a Item {
        let items = if let Some(j) = ext {
            extension_items(&extensions[j])
        } else {
            self_items
        };
        &items[i]
    }

    pub(crate) fn get<'a, Item, Ext>(
        &self,
        name: &str,
        self_items: &'a [Item],
        extensions: &'a [Arc<Ext>],
        extension_items: impl Fn(&'a Ext) -> &'a [Item],
    ) -> Option<&'a Item> {
        let index = *self.indices.get(name)?;
        Some(self.get_by_index(index, self_items, extensions, extension_items))
    }

    pub(crate) fn iter<'a, Item, Ext>(
        &'a self,
        self_items: &'a [Item],
        extensions: &'a [Arc<Ext>],
        extension_items: impl Fn(&'a Ext) -> &'a [Item] + Copy + 'a,
    ) -> impl Iterator<Item = &'a Item> + ExactSizeIterator + DoubleEndedIterator {
        self.indices
            .values()
            .map(move |&index| self.get_by_index(index, self_items, extensions, extension_items))
    }
}

#[derive(Clone, Debug, Hash, PartialEq, Default, Eq)]
>>>>>>> f57f3689
pub struct SchemaDefinition {
    pub(crate) description: Option<String>,
    pub(crate) directives: Arc<Vec<Directive>>,
    pub(crate) root_operation_type_definition: Arc<Vec<RootOperationTypeDefinition>>,
    pub(crate) loc: Option<HirNodeLocation>,
    pub(crate) extensions: Vec<Arc<SchemaExtension>>,
    pub(crate) root_operation_names: RootOperationNames,
}

#[derive(Default, Clone, Debug, Hash, PartialEq, Eq)]
pub(crate) struct RootOperationNames {
    pub(crate) query: Option<String>,
    pub(crate) mutation: Option<String>,
    pub(crate) subscription: Option<String>,
}

impl SchemaDefinition {
    pub fn description(&self) -> Option<&str> {
        self.description.as_deref()
    }

    /// Get a reference to the schema definition's directives (excluding those on extensions).
    pub fn self_directives(&self) -> &[Directive] {
        self.directives.as_ref()
    }

    /// Returns an iterator of directives on either the `schema` definition or its extensions
    pub fn directives(&self) -> impl Iterator<Item = &Directive> + '_ {
        self.self_directives()
            .iter()
            .chain(self.extensions.iter().flat_map(|ext| ext.directives()))
    }

    /// Returns the first directive with the given name.
    ///
    /// For repeatable directives, see [`directives_by_name`][Self::directives_by_name] (plural).
    ///
    /// Includes directives on either the `schema` definition or its extensions,
    /// like [`directives`][Self::directives].
    pub fn directive_by_name(&self, name: &str) -> Option<&Directive> {
        self.directives_by_name(name).next()
    }

    /// Returns an iterator of directives with the given name.
    ///
    /// For non-repeatable directives, [`directive_by_name`][Self::directive_by_name] (singular).
    ///
    /// Includes directives on either the `schema` definition or its extensions,
    /// like [`directives`][Self::directives].
    pub fn directives_by_name<'def: 'name, 'name>(
        &'def self,
        name: &'name str,
    ) -> impl Iterator<Item = &'def Directive> + 'name {
        self.directives()
            .filter(move |directive| directive.name() == name)
    }

    /// Returns the root operations from this schema definition,
    /// excluding those from schema extensions.
    pub fn self_root_operations(&self) -> &[RootOperationTypeDefinition] {
        self.root_operation_type_definition.as_ref()
    }

    /// Returns an iterator of root operations, from either on this schema defintion or its extensions.
    pub fn root_operations(&self) -> impl Iterator<Item = &RootOperationTypeDefinition> {
        self.self_root_operations().iter().chain(
            self.extensions()
                .iter()
                .flat_map(|ext| ext.root_operations()),
        )
    }

    /// Get the AST location information for this HIR node.
    pub fn loc(&self) -> Option<HirNodeLocation> {
        self.loc
    }

    /// Extensions that apply to this definition
    pub fn extensions(&self) -> &[Arc<SchemaExtension>] {
        &self.extensions
    }

    /// Returns the name of the object type for the `query` root operation,
    /// defined either on this schema defintion or its extensions.
    ///
    /// The corresponding object type definition can be found
    /// at [`compiler.db.object_types().get(name)`][HirDatabase::object_types].
    pub fn query(&self) -> Option<&str> {
        self.root_operation_names.query.as_deref()
    }

    /// Returns the name of the object type for the `mutation` root operation,
    /// defined either on this schema defintion or its extensions.
    ///
    /// The corresponding object type definition can be found
    /// at [`compiler.db.object_types().get(name)`][HirDatabase::object_types].
    pub fn mutation(&self) -> Option<&str> {
        self.root_operation_names.mutation.as_deref()
    }

    /// Returns the name of the object type for the `subscription` root operation,
    /// defined either on this schema defintion or its extensions.
    ///
    /// The corresponding object type definition can be found
    /// at [`compiler.db.object_types().get(name)`][HirDatabase::object_types].
    pub fn subscription(&self) -> Option<&str> {
        self.root_operation_names.subscription.as_deref()
    }
}

#[derive(Clone, Debug, Hash, PartialEq, Eq)]
pub struct RootOperationTypeDefinition {
    pub(crate) operation_ty: OperationType,
    pub(crate) named_type: Type,
    pub(crate) loc: Option<HirNodeLocation>,
}

impl RootOperationTypeDefinition {
    /// Get a reference to the root operation type definition's named type.
    pub fn named_type(&self) -> &Type {
        &self.named_type
    }

    /// Get the kind of the root operation type definition: `query`, `mutation`, or `subscription`
    pub fn operation_ty(&self) -> OperationType {
        self.operation_ty
    }

    /// Get the object type this root operation is referencing.
    pub fn object_type(&self, db: &dyn HirDatabase) -> Option<Arc<ObjectTypeDefinition>> {
        db.find_object_type_by_name(self.named_type().name())
    }

    /// Get the AST location information for this HIR node.
    pub fn loc(&self) -> Option<HirNodeLocation> {
        self.loc
    }
}

impl Default for RootOperationTypeDefinition {
    fn default() -> Self {
        Self {
            operation_ty: OperationType::Query,
            named_type: Type::Named {
                name: "Query".to_string(),
                loc: None,
            },
            loc: None,
        }
    }
}

#[derive(Clone, Debug, Hash, PartialEq, Eq)]
pub struct ObjectTypeDefinition {
    pub(crate) description: Option<String>,
    pub(crate) name: Name,
    pub(crate) implements_interfaces: Arc<Vec<ImplementsInterface>>,
    pub(crate) directives: Arc<Vec<Directive>>,
    pub(crate) fields_definition: Arc<Vec<FieldDefinition>>,
    pub(crate) loc: HirNodeLocation,
    pub(crate) extensions: Vec<Arc<ObjectTypeExtension>>,
    pub(crate) fields_by_name: ByNameWithExtensions,
    pub(crate) implements_interfaces_by_name: ByNameWithExtensions,
}

impl ObjectTypeDefinition {
    /// Get a reference to the object type definition's name.
    pub fn name(&self) -> &str {
        self.name.src()
    }

    /// Get a reference to Name's source.
    pub fn name_src(&self) -> &Name {
        &self.name
    }

    /// Get a reference to the object type definition's description.
    pub fn description(&self) -> Option<&str> {
        self.description.as_deref()
    }

    /// Get a reference to the object type definition's directives (excluding those on extensions).
    pub fn self_directives(&self) -> &[Directive] {
        self.directives.as_ref()
    }

    /// Returns an iterator of directives on either the type definition or its type extensions
    pub fn directives(&self) -> impl Iterator<Item = &Directive> + '_ {
        self.self_directives()
            .iter()
            .chain(self.extensions.iter().flat_map(|ext| ext.directives()))
    }

    /// Returns the first directive with the given name.
    ///
    /// For repeatable directives, see [`directives_by_name`][Self::directives_by_name] (plural).
    ///
    /// Includes directives on either the `schema` definition or its extensions,
    /// like [`directives`][Self::directives].
    pub fn directive_by_name(&self, name: &str) -> Option<&Directive> {
        self.directives_by_name(name).next()
    }

    /// Returns an iterator of directives with the given name.
    ///
    /// For non-repeatable directives, [`directive_by_name`][Self::directive_by_name] (singular).
    ///
    /// Includes directives on either the `schema` definition or its extensions,
    /// like [`directives`][Self::directives].
    pub fn directives_by_name<'def: 'name, 'name>(
        &'def self,
        name: &'name str,
    ) -> impl Iterator<Item = &'def Directive> + 'name {
        self.directives()
            .filter(move |directive| directive.name() == name)
    }

    /// Get a reference to the object type definition's field definitions,
    /// excluding fields from extensions.
    pub fn self_fields(&self) -> &[FieldDefinition] {
        self.fields_definition.as_ref()
    }

    /// Returns an iterator of fields of this object type,
    /// whether from its own definition or from extensions.
    pub fn fields(
        &self,
    ) -> impl Iterator<Item = &FieldDefinition> + ExactSizeIterator + DoubleEndedIterator {
        self.fields_by_name.iter(
            self.self_fields(),
            self.extensions(),
            ObjectTypeExtension::fields_definition,
        )
    }

    /// Find a field by its name, either in this object type definition or its extensions.
    pub fn field(&self, name: &str) -> Option<&FieldDefinition> {
        self.fields_by_name.get(
            name,
            self.self_fields(),
            self.extensions(),
            ObjectTypeExtension::fields_definition,
        )
    }

    /// Returns interfaces implemented by this object type definition,
    /// excluding those from extensions.
    pub fn self_implements_interfaces(&self) -> &[ImplementsInterface] {
        self.implements_interfaces.as_ref()
    }

    /// Returns an iterator of interfaces implemented by this object type,
    /// whether from its own definition or from extensions.
    pub fn implements_interfaces(
        &self,
    ) -> impl Iterator<Item = &ImplementsInterface> + ExactSizeIterator + DoubleEndedIterator {
        self.implements_interfaces_by_name.iter(
            self.self_implements_interfaces(),
            self.extensions(),
            ObjectTypeExtension::implements_interfaces,
        )
    }

    /// Returns whether this object type implements the interface of the given name,
    /// either in its own definition or its extensions.
    pub fn implements_interface(&self, name: &str) -> bool {
        self.implements_interfaces_by_name
            .get(
                name,
                self.self_implements_interfaces(),
                self.extensions(),
                ObjectTypeExtension::implements_interfaces,
            )
            .is_some()
    }

    /// Get the AST location information for this HIR node.
    pub fn loc(&self) -> HirNodeLocation {
        self.loc
    }

    /// Extensions that apply to this definition
    pub fn extensions(&self) -> &[Arc<ObjectTypeExtension>] {
        &self.extensions
    }

    pub(crate) fn push_extension(&mut self, ext: Arc<ObjectTypeExtension>) {
        let next_index = self.extensions.len();
        self.fields_by_name.add_extension(
            next_index,
            ext.fields_definition(),
            FieldDefinition::name,
        );
        self.implements_interfaces_by_name.add_extension(
            next_index,
            ext.implements_interfaces(),
            ImplementsInterface::interface,
        );
        self.extensions.push(ext);
    }
}

#[derive(Clone, Debug, Hash, PartialEq, Eq)]
pub struct ImplementsInterface {
    pub(crate) interface: Name,
    pub(crate) loc: HirNodeLocation,
}

impl ImplementsInterface {
    /// Get the interface this implements interface is referencing.
    pub fn interface_definition(
        &self,
        db: &dyn HirDatabase,
    ) -> Option<Arc<InterfaceTypeDefinition>> {
        db.find_interface_by_name(self.interface().to_string())
    }

    /// Get implements interfaces' interface name.
    pub fn interface(&self) -> &str {
        self.interface.src()
    }

    /// Get the AST location information for this HIR node.
    pub fn loc(&self) -> HirNodeLocation {
        self.loc
    }
}

#[derive(Clone, Debug, Hash, PartialEq, Eq)]
pub struct FieldDefinition {
    pub(crate) description: Option<String>,
    pub(crate) name: Name,
    pub(crate) arguments: ArgumentsDefinition,
    pub(crate) ty: Type,
    pub(crate) directives: Arc<Vec<Directive>>,
    pub(crate) loc: HirNodeLocation,
}

impl FieldDefinition {
    /// Get a reference to the field definition's name.
    pub fn name(&self) -> &str {
        self.name.src()
    }

    /// Get a reference to the field definition's description.
    pub fn description(&self) -> Option<&str> {
        self.description.as_deref()
    }

    /// Get a reference to the field's directives.
    pub fn directives(&self) -> &[Directive] {
        self.directives.as_ref()
    }

    /// Returns the first directive with the given name.
    ///
    /// For repeatable directives, see [`directives_by_name`][Self::directives_by_name] (plural).
    pub fn directive_by_name(&self, name: &str) -> Option<&Directive> {
        self.directives_by_name(name).next()
    }

    /// Returns an iterator of directives with the given name.
    ///
    /// For non-repeatable directives, [`directive_by_name`][Self::directive_by_name] (singular).
    pub fn directives_by_name<'def: 'name, 'name>(
        &'def self,
        name: &'name str,
    ) -> impl Iterator<Item = &'def Directive> + 'name {
        self.directives()
            .iter()
            .filter(move |directive| directive.name() == name)
    }

    /// Get the AST location information for this HIR node.
    pub fn loc(&self) -> HirNodeLocation {
        self.loc
    }

    /// Get a reference to field definition's type.
    pub fn ty(&self) -> &Type {
        &self.ty
    }

    /// Get a reference to field definition's arguments
    pub fn arguments(&self) -> &ArgumentsDefinition {
        &self.arguments
    }
}

#[derive(Clone, Debug, Hash, PartialEq, Eq)]
pub struct ArgumentsDefinition {
    pub(crate) input_values: Arc<Vec<InputValueDefinition>>,
    pub(crate) loc: Option<HirNodeLocation>,
}

impl ArgumentsDefinition {
    /// Get a reference to arguments definition's input values.
    pub fn input_values(&self) -> &[InputValueDefinition] {
        self.input_values.as_ref()
    }

    /// Get the AST location information for this HIR node.
    pub fn loc(&self) -> Option<HirNodeLocation> {
        self.loc
    }
}

#[derive(Clone, Debug, Hash, PartialEq, Eq)]
pub struct InputValueDefinition {
    pub(crate) description: Option<String>,
    pub(crate) name: Name,
    pub(crate) ty: Type,
    pub(crate) default_value: Option<DefaultValue>,
    pub(crate) directives: Arc<Vec<Directive>>,
    pub(crate) loc: Option<HirNodeLocation>,
}

impl InputValueDefinition {
    /// Get a reference to input value definition's name.
    pub fn name(&self) -> &str {
        self.name.src()
    }

    /// Get a reference to input value definition's description.
    pub fn description(&self) -> Option<&str> {
        self.description.as_deref()
    }

    /// Get a reference to input value definition's directives.
    pub fn directives(&self) -> &[Directive] {
        self.directives.as_ref()
    }

    /// Returns the first directive with the given name.
    ///
    /// For repeatable directives, see [`directives_by_name`][Self::directives_by_name] (plural).
    pub fn directive_by_name(&self, name: &str) -> Option<&Directive> {
        self.directives_by_name(name).next()
    }

    /// Returns an iterator of directives with the given name.
    ///
    /// For non-repeatable directives, [`directive_by_name`][Self::directive_by_name] (singular).
    pub fn directives_by_name<'def: 'name, 'name>(
        &'def self,
        name: &'name str,
    ) -> impl Iterator<Item = &'def Directive> + 'name {
        self.directives()
            .iter()
            .filter(move |directive| directive.name() == name)
    }

    /// Get the AST location information for this HIR node.
    pub fn loc(&self) -> Option<HirNodeLocation> {
        self.loc
    }

    /// Get a reference to input value definition's type.
    pub fn ty(&self) -> &Type {
        &self.ty
    }

    /// Get a refernce to inpul value definition's default_value.
    pub fn default_value(&self) -> Option<&DefaultValue> {
        self.default_value.as_ref()
    }

    /// If the argument does not have a default value and has a non-null type,
    /// a value must be provided by users.
    pub fn is_required(&self) -> bool {
        self.ty().is_non_null() && self.default_value.is_none()
    }
}

#[derive(Clone, Debug, Hash, PartialEq, Eq)]
pub struct ScalarTypeDefinition {
    pub(crate) description: Option<String>,
    pub(crate) name: Name,
    pub(crate) directives: Arc<Vec<Directive>>,
    pub(crate) built_in: bool,
    pub(crate) loc: Option<HirNodeLocation>,
    pub(crate) extensions: Vec<Arc<ScalarTypeExtension>>,
}

impl ScalarTypeDefinition {
    /// Get the scalar type definition's id.

    /// Get a reference to the scalar definition's name.
    pub fn name(&self) -> &str {
        self.name.src()
    }

    /// Get a reference to Name's source.
    pub fn name_src(&self) -> &Name {
        &self.name
    }

    /// Get a reference to the scalar definition's description.
    pub fn description(&self) -> Option<&str> {
        self.description.as_deref()
    }

    /// Get a reference to scalar definition's directives (excluding those on extensions).
    pub fn self_directives(&self) -> &[Directive] {
        self.directives.as_ref()
    }

    /// Returns an iterator of directives on either the type definition or its type extensions
    pub fn directives(&self) -> impl Iterator<Item = &Directive> + '_ {
        self.self_directives()
            .iter()
            .chain(self.extensions.iter().flat_map(|ext| ext.directives()))
    }

    /// Returns the first directive with the given name.
    ///
    /// For repeatable directives, see [`directives_by_name`][Self::directives_by_name] (plural).
    ///
    /// Includes directives on either the `schema` definition or its extensions,
    /// like [`directives`][Self::directives].
    pub fn directive_by_name(&self, name: &str) -> Option<&Directive> {
        self.directives_by_name(name).next()
    }

    /// Returns an iterator of directives with the given name.
    ///
    /// For non-repeatable directives, [`directive_by_name`][Self::directive_by_name] (singular).
    ///
    /// Includes directives on either the `schema` definition or its extensions,
    /// like [`directives`][Self::directives].
    pub fn directives_by_name<'def: 'name, 'name>(
        &'def self,
        name: &'name str,
    ) -> impl Iterator<Item = &'def Directive> + 'name {
        self.directives()
            .filter(move |directive| directive.name() == name)
    }

    /// Returns true if the current scalar is a GraphQL built in.
    pub fn is_built_in(&self) -> bool {
        self.built_in
    }

    /// Get the AST location information for this HIR node.
    pub fn loc(&self) -> Option<HirNodeLocation> {
        self.loc
    }

    /// Extensions that apply to this definition
    pub fn extensions(&self) -> &[Arc<ScalarTypeExtension>] {
        &self.extensions
    }

    pub(crate) fn push_extension(&mut self, ext: Arc<ScalarTypeExtension>) {
        self.extensions.push(ext);
    }
}

#[derive(Clone, Debug, Hash, PartialEq, Eq)]
pub struct EnumTypeDefinition {
    pub(crate) description: Option<String>,
    pub(crate) name: Name,
    pub(crate) directives: Arc<Vec<Directive>>,
    pub(crate) enum_values_definition: Arc<Vec<EnumValueDefinition>>,
    pub(crate) loc: HirNodeLocation,
    pub(crate) extensions: Vec<Arc<EnumTypeExtension>>,
    pub(crate) values_by_name: ByNameWithExtensions,
}

impl EnumTypeDefinition {
    /// Get a reference to the enum definition's name.
    pub fn name(&self) -> &str {
        self.name.src()
    }

    /// Get a reference to Name's source.
    pub fn name_src(&self) -> &Name {
        &self.name
    }

    /// Get a reference to the enum definition's description.
    pub fn description(&self) -> Option<&str> {
        self.description.as_deref()
    }

    /// Get a reference to enum definition's directives (excluding those on extensions).
    pub fn self_directives(&self) -> &[Directive] {
        self.directives.as_ref()
    }

    /// Returns an iterator of directives on either the type definition or its type extensions
    pub fn directives(&self) -> impl Iterator<Item = &Directive> + '_ {
        self.self_directives()
            .iter()
            .chain(self.extensions.iter().flat_map(|ext| ext.directives()))
    }

    /// Returns the first directive with the given name.
    ///
    /// For repeatable directives, see [`directives_by_name`][Self::directives_by_name] (plural).
    ///
    /// Includes directives on either the `schema` definition or its extensions,
    /// like [`directives`][Self::directives].
    pub fn directive_by_name(&self, name: &str) -> Option<&Directive> {
        self.directives_by_name(name).next()
    }

    /// Returns an iterator of directives with the given name.
    ///
    /// For non-repeatable directives, [`directive_by_name`][Self::directive_by_name] (singular).
    ///
    /// Includes directives on either the `schema` definition or its extensions,
    /// like [`directives`][Self::directives].
    pub fn directives_by_name<'def: 'name, 'name>(
        &'def self,
        name: &'name str,
    ) -> impl Iterator<Item = &'def Directive> + 'name {
        self.directives()
            .filter(move |directive| directive.name() == name)
    }

    /// Returns the values of this enum definition, excluding those from extensions.
    pub fn self_values(&self) -> &[EnumValueDefinition] {
        self.enum_values_definition.as_ref()
    }

    /// Returns an iterator of values of this enum type,
    /// whether from its own definition or from extensions.
    pub fn values(
        &self,
    ) -> impl Iterator<Item = &EnumValueDefinition> + ExactSizeIterator + DoubleEndedIterator {
        self.values_by_name.iter(
            self.self_values(),
            self.extensions(),
            EnumTypeExtension::enum_values_definition,
        )
    }

    /// Find an enum value by its name, either in this enum type definition or its extensions.
    pub fn value(&self, name: &str) -> Option<&EnumValueDefinition> {
        self.values_by_name.get(
            name,
            self.self_values(),
            self.extensions(),
            EnumTypeExtension::enum_values_definition,
        )
    }

    /// Get the AST location information for this HIR node.
    pub fn loc(&self) -> HirNodeLocation {
        self.loc
    }

    /// Extensions that apply to this definition
    pub fn extensions(&self) -> &[Arc<EnumTypeExtension>] {
        &self.extensions
    }

    pub(crate) fn push_extension(&mut self, ext: Arc<EnumTypeExtension>) {
        let next_index = self.extensions.len();
        self.values_by_name.add_extension(
            next_index,
            ext.enum_values_definition(),
            EnumValueDefinition::enum_value,
        );
        self.extensions.push(ext);
    }
}

#[derive(Clone, Debug, Hash, PartialEq, Eq)]
pub struct EnumValueDefinition {
    pub(crate) description: Option<String>,
    pub(crate) enum_value: Name,
    pub(crate) directives: Arc<Vec<Directive>>,
    pub(crate) loc: HirNodeLocation,
}

impl EnumValueDefinition {
    pub fn description(&self) -> Option<&str> {
        self.description.as_deref()
    }

    /// Get a reference to enum value definition's enum value
    pub fn enum_value(&self) -> &str {
        self.enum_value.src()
    }

    /// Get a reference to enum value definition's directives.
    pub fn directives(&self) -> &[Directive] {
        self.directives.as_ref()
    }

    /// Returns the first directive with the given name.
    ///
    /// For repeatable directives, see [`directives_by_name`][Self::directives_by_name] (plural).
    pub fn directive_by_name(&self, name: &str) -> Option<&Directive> {
        self.directives_by_name(name).next()
    }

    /// Returns an iterator of directives with the given name.
    ///
    /// For non-repeatable directives, [`directive_by_name`][Self::directive_by_name] (singular).
    pub fn directives_by_name<'def: 'name, 'name>(
        &'def self,
        name: &'name str,
    ) -> impl Iterator<Item = &'def Directive> + 'name {
        self.directives()
            .iter()
            .filter(move |directive| directive.name() == name)
    }

    /// Get the AST location information for this HIR node.
    pub fn loc(&self) -> HirNodeLocation {
        self.loc
    }
}

#[derive(Clone, Debug, Hash, PartialEq, Eq)]
pub struct UnionTypeDefinition {
    pub(crate) description: Option<String>,
    pub(crate) name: Name,
    pub(crate) directives: Arc<Vec<Directive>>,
    pub(crate) union_members: Arc<Vec<UnionMember>>,
    pub(crate) loc: HirNodeLocation,
    pub(crate) extensions: Vec<Arc<UnionTypeExtension>>,
    pub(crate) members_by_name: ByNameWithExtensions,
}

impl UnionTypeDefinition {
    /// Get a reference to the union definition's name.
    pub fn name(&self) -> &str {
        self.name.src()
    }

    /// Get a reference to Name's source.
    pub fn name_src(&self) -> &Name {
        &self.name
    }

    /// Get a reference to the union definition's description.
    pub fn description(&self) -> Option<&str> {
        self.description.as_deref()
    }

    /// Get a reference to union definition's directives (excluding those on extensions).
    pub fn self_directives(&self) -> &[Directive] {
        self.directives.as_ref()
    }

    /// Returns an iterator of directives on either the type definition or its type extensions
    pub fn directives(&self) -> impl Iterator<Item = &Directive> + '_ {
        self.self_directives()
            .iter()
            .chain(self.extensions.iter().flat_map(|ext| ext.directives()))
    }

    /// Returns the first directive with the given name.
    ///
    /// For repeatable directives, see [`directives_by_name`][Self::directives_by_name] (plural).
    ///
    /// Includes directives on either the `schema` definition or its extensions,
    /// like [`directives`][Self::directives].
    pub fn directive_by_name(&self, name: &str) -> Option<&Directive> {
        self.directives_by_name(name).next()
    }

    /// Returns an iterator of directives with the given name.
    ///
    /// For non-repeatable directives, [`directive_by_name`][Self::directive_by_name] (singular).
    ///
    /// Includes directives on either the `schema` definition or its extensions,
    /// like [`directives`][Self::directives].
    pub fn directives_by_name<'def: 'name, 'name>(
        &'def self,
        name: &'name str,
    ) -> impl Iterator<Item = &'def Directive> + 'name {
        self.directives()
            .filter(move |directive| directive.name() == name)
    }

    /// Get a reference to union definition's union members,
    /// excluding those from extensions.
    pub fn self_members(&self) -> &[UnionMember] {
        self.union_members.as_ref()
    }

    /// Returns an iterator of members of this union type,
    /// whether from its own definition or from extensions.
    pub fn members(
        &self,
    ) -> impl Iterator<Item = &UnionMember> + ExactSizeIterator + DoubleEndedIterator {
        self.members_by_name.iter(
            self.self_members(),
            self.extensions(),
            UnionTypeExtension::union_members,
        )
    }

    /// Returns whether the type of the given name is a member of this union type,
    /// either from the union type definition or its extensions.
    pub fn has_member(&self, name: &str) -> bool {
        self.members_by_name
            .get(
                name,
                self.self_members(),
                self.extensions(),
                UnionTypeExtension::union_members,
            )
            .is_some()
    }

    /// Get the AST location information for this HIR node.
    pub fn loc(&self) -> HirNodeLocation {
        self.loc
    }

    /// Extensions that apply to this definition
    pub fn extensions(&self) -> &[Arc<UnionTypeExtension>] {
        &self.extensions
    }

    pub(crate) fn push_extension(&mut self, ext: Arc<UnionTypeExtension>) {
        let next_index = self.extensions.len();
        self.members_by_name
            .add_extension(next_index, ext.union_members(), UnionMember::name);
        self.extensions.push(ext);
    }
}

#[derive(Clone, Debug, Hash, PartialEq, Eq)]
pub struct UnionMember {
    pub(crate) name: Name,
    pub(crate) loc: HirNodeLocation,
}

impl UnionMember {
    /// Get a reference to the union member's name.
    pub fn name(&self) -> &str {
        self.name.src()
    }

    /// Get the object definition this union member is referencing.
    pub fn object(&self, db: &dyn HirDatabase) -> Option<Arc<ObjectTypeDefinition>> {
        db.find_object_type_by_name(self.name().to_string())
    }

    /// Get the AST location information for this HIR node.
    pub fn loc(&self) -> HirNodeLocation {
        self.loc
    }
}

#[derive(Clone, Debug, Hash, PartialEq, Eq)]
pub struct InterfaceTypeDefinition {
    pub(crate) description: Option<String>,
    pub(crate) name: Name,
    pub(crate) implements_interfaces: Arc<Vec<ImplementsInterface>>,
    pub(crate) directives: Arc<Vec<Directive>>,
    pub(crate) fields_definition: Arc<Vec<FieldDefinition>>,
    pub(crate) loc: HirNodeLocation,
    pub(crate) extensions: Vec<Arc<InterfaceTypeExtension>>,
    pub(crate) fields_by_name: ByNameWithExtensions,
    pub(crate) implements_interfaces_by_name: ByNameWithExtensions,
}

impl InterfaceTypeDefinition {
    /// Get a reference to the interface definition's name.
    pub fn name(&self) -> &str {
        self.name.src()
    }

    /// Get a reference to Name's source.
    pub fn name_src(&self) -> &Name {
        &self.name
    }

    /// Get a reference to the interface definition's description.
    pub fn description(&self) -> Option<&str> {
        self.description.as_deref()
    }

    /// Returns interfaces implemented by this interface type definition,
    /// excluding those from extensions.
    pub fn self_implements_interfaces(&self) -> &[ImplementsInterface] {
        self.implements_interfaces.as_ref()
    }

    /// Returns an iterator of interfaces implemented by this interface type,
    /// whether from its own definition or from extensions.
    pub fn implements_interfaces(
        &self,
    ) -> impl Iterator<Item = &ImplementsInterface> + ExactSizeIterator + DoubleEndedIterator {
        self.implements_interfaces_by_name.iter(
            self.self_implements_interfaces(),
            self.extensions(),
            InterfaceTypeExtension::implements_interfaces,
        )
    }

    /// Returns whether this interface type implements the interface of the given name,
    /// either in its own definition or its extensions.
    pub fn implements_interface(&self, name: &str) -> bool {
        self.implements_interfaces_by_name
            .get(
                name,
                self.self_implements_interfaces(),
                self.extensions(),
                InterfaceTypeExtension::implements_interfaces,
            )
            .is_some()
    }

    /// Get a reference to the interface definition's directives (excluding those on extensions).
    pub fn self_directives(&self) -> &[Directive] {
        self.directives.as_ref()
    }

    /// Returns an iterator of directives on either the type definition or its type extensions
    pub fn directives(&self) -> impl Iterator<Item = &Directive> + '_ {
        self.self_directives()
            .iter()
            .chain(self.extensions.iter().flat_map(|ext| ext.directives()))
    }

    /// Returns the first directive with the given name.
    ///
    /// For repeatable directives, see [`directives_by_name`][Self::directives_by_name] (plural).
    ///
    /// Includes directives on either the `schema` definition or its extensions,
    /// like [`directives`][Self::directives].
    pub fn directive_by_name(&self, name: &str) -> Option<&Directive> {
        self.directives_by_name(name).next()
    }

    /// Returns an iterator of directives with the given name.
    ///
    /// For non-repeatable directives, [`directive_by_name`][Self::directive_by_name] (singular).
    ///
    /// Includes directives on either the `schema` definition or its extensions,
    /// like [`directives`][Self::directives].
    pub fn directives_by_name<'def: 'name, 'name>(
        &'def self,
        name: &'name str,
    ) -> impl Iterator<Item = &'def Directive> + 'name {
        self.directives()
            .filter(move |directive| directive.name() == name)
    }

    /// Get a reference to interface definition's fields,
    /// excluding those from extensions.
    pub fn self_fields(&self) -> &[FieldDefinition] {
        self.fields_definition.as_ref()
    }

    /// Returns an iterator of fields of this interface type,
    /// whether from its own definition or from extensions.
    pub fn fields(
        &self,
    ) -> impl Iterator<Item = &FieldDefinition> + ExactSizeIterator + DoubleEndedIterator {
        self.fields_by_name.iter(
            self.self_fields(),
            self.extensions(),
            InterfaceTypeExtension::fields_definition,
        )
    }

    /// Find a field by its name, either in this interface type definition or its extensions.
    pub fn field(&self, name: &str) -> Option<&FieldDefinition> {
        self.fields_by_name.get(
            name,
            self.self_fields(),
            self.extensions(),
            InterfaceTypeExtension::fields_definition,
        )
    }

    /// Get the AST location information for this HIR node.
    pub fn loc(&self) -> HirNodeLocation {
        self.loc
    }

    /// Extensions that apply to this definition
    pub fn extensions(&self) -> &[Arc<InterfaceTypeExtension>] {
        &self.extensions
    }

    pub(crate) fn push_extension(&mut self, ext: Arc<InterfaceTypeExtension>) {
        let next_index = self.extensions.len();
        self.fields_by_name.add_extension(
            next_index,
            ext.fields_definition(),
            FieldDefinition::name,
        );
        self.implements_interfaces_by_name.add_extension(
            next_index,
            ext.implements_interfaces(),
            ImplementsInterface::interface,
        );
        self.extensions.push(ext);
    }
}

#[derive(Clone, Debug, Hash, PartialEq, Eq)]
pub struct InputObjectTypeDefinition {
    pub(crate) description: Option<String>,
    pub(crate) name: Name,
    pub(crate) directives: Arc<Vec<Directive>>,
    pub(crate) input_fields_definition: Arc<Vec<InputValueDefinition>>,
    pub(crate) loc: HirNodeLocation,
    pub(crate) extensions: Vec<Arc<InputObjectTypeExtension>>,
    pub(crate) input_fields_by_name: ByNameWithExtensions,
}

impl InputObjectTypeDefinition {
    /// Get a reference to the input object definition's name.
    pub fn name(&self) -> &str {
        self.name.src()
    }

    /// Get a reference to Name's source.
    pub fn name_src(&self) -> &Name {
        &self.name
    }

    /// Get a reference to the input object definition's description.
    pub fn description(&self) -> Option<&str> {
        self.description.as_deref()
    }

    /// Get a reference to input object definition's directives (excluding those on extensions).
    pub fn self_directives(&self) -> &[Directive] {
        self.directives.as_ref()
    }

    /// Returns an iterator of directives on either the type definition or its type extensions
    pub fn directives(&self) -> impl Iterator<Item = &Directive> + '_ {
        self.self_directives()
            .iter()
            .chain(self.extensions.iter().flat_map(|ext| ext.directives()))
    }

    /// Returns the first directive with the given name.
    ///
    /// For repeatable directives, see [`directives_by_name`][Self::directives_by_name] (plural).
    ///
    /// Includes directives on either the `schema` definition or its extensions,
    /// like [`directives`][Self::directives].
    pub fn directive_by_name(&self, name: &str) -> Option<&Directive> {
        self.directives_by_name(name).next()
    }

    /// Returns an iterator of directives with the given name.
    ///
    /// For non-repeatable directives, [`directive_by_name`][Self::directive_by_name] (singular).
    ///
    /// Includes directives on either the `schema` definition or its extensions,
    /// like [`directives`][Self::directives].
    pub fn directives_by_name<'def: 'name, 'name>(
        &'def self,
        name: &'name str,
    ) -> impl Iterator<Item = &'def Directive> + 'name {
        self.directives()
            .filter(move |directive| directive.name() == name)
    }

    /// Get a reference to input fields definitions,
    /// excluding those from extensions.
    pub fn self_fields(&self) -> &[InputValueDefinition] {
        self.input_fields_definition.as_ref()
    }

    /// Returns an iterator of fields of this input object type,
    /// whether from its own definition or from extensions.
    pub fn fields(
        &self,
    ) -> impl Iterator<Item = &InputValueDefinition> + ExactSizeIterator + DoubleEndedIterator {
        self.input_fields_by_name.iter(
            self.self_fields(),
            self.extensions(),
            InputObjectTypeExtension::input_fields_definition,
        )
    }

    /// Find a field by its name, either in this input object type definition or its extensions.
    pub fn field(&self, name: &str) -> Option<&InputValueDefinition> {
        self.input_fields_by_name.get(
            name,
            self.self_fields(),
            self.extensions(),
            InputObjectTypeExtension::input_fields_definition,
        )
    }

    /// Get the AST location information for this HIR node.
    pub fn loc(&self) -> HirNodeLocation {
        self.loc
    }

    /// Extensions that apply to this definition
    pub fn extensions(&self) -> &[Arc<InputObjectTypeExtension>] {
        &self.extensions
    }

    pub(crate) fn push_extension(&mut self, ext: Arc<InputObjectTypeExtension>) {
        let next_index = self.extensions.len();
        self.input_fields_by_name.add_extension(
            next_index,
            ext.input_fields_definition(),
            InputValueDefinition::name,
        );
        self.extensions.push(ext);
    }
}

#[derive(Clone, Debug, Hash, PartialEq, Eq)]
pub struct Name {
    pub(crate) src: String,
    pub(crate) loc: Option<HirNodeLocation>,
}

impl Name {
    /// Get a reference to the name itself.
    pub fn src(&self) -> &str {
        self.src.as_ref()
    }

    /// Get the AST location information for this HIR node.
    pub fn loc(&self) -> Option<HirNodeLocation> {
        self.loc
    }
}

impl From<Name> for String {
    fn from(name: Name) -> String {
        name.src
    }
}

impl From<String> for Name {
    fn from(name: String) -> Name {
        Name {
            src: name,
            loc: None,
        }
    }
}

#[derive(Clone, Debug, Hash, PartialEq, Eq)]
pub struct SchemaExtension {
    pub(crate) directives: Arc<Vec<Directive>>,
    pub(crate) root_operation_type_definition: Arc<Vec<RootOperationTypeDefinition>>,
    pub(crate) loc: HirNodeLocation,
}

impl SchemaExtension {
    /// Get a reference to the schema definition's directives.
    pub fn directives(&self) -> &[Directive] {
        self.directives.as_ref()
    }

    /// Returns the first directive with the given name.
    ///
    /// For repeatable directives, see [`directives_by_name`][Self::directives_by_name] (plural).
    pub fn directive_by_name(&self, name: &str) -> Option<&Directive> {
        self.directives_by_name(name).next()
    }

    /// Returns an iterator of directives with the given name.
    ///
    /// For non-repeatable directives, [`directive_by_name`][Self::directive_by_name] (singular).
    pub fn directives_by_name<'def: 'name, 'name>(
        &'def self,
        name: &'name str,
    ) -> impl Iterator<Item = &'def Directive> + 'name {
        self.directives()
            .iter()
            .filter(move |directive| directive.name() == name)
    }

    /// Get a reference to the schema definition's root operation type definition.
    pub fn root_operations(&self) -> &[RootOperationTypeDefinition] {
        self.root_operation_type_definition.as_ref()
    }

    /// Get the AST location information for this HIR node.
    pub fn loc(&self) -> HirNodeLocation {
        self.loc
    }
}

#[derive(Clone, Debug, Hash, PartialEq, Eq)]
pub struct ScalarTypeExtension {
    pub(crate) name: Name,
    pub(crate) directives: Arc<Vec<Directive>>,
    pub(crate) loc: HirNodeLocation,
}

impl ScalarTypeExtension {
    /// Get a reference to the scalar definition's name.
    pub fn name(&self) -> &str {
        self.name.src()
    }

    /// Get a reference to Name's source.
    pub fn name_src(&self) -> &Name {
        &self.name
    }

    /// Get a reference to scalar definition's directives.
    pub fn directives(&self) -> &[Directive] {
        self.directives.as_ref()
    }

    /// Returns the first directive with the given name.
    ///
    /// For repeatable directives, see [`directives_by_name`][Self::directives_by_name] (plural).
    pub fn directive_by_name(&self, name: &str) -> Option<&Directive> {
        self.directives_by_name(name).next()
    }

    /// Returns an iterator of directives with the given name.
    ///
    /// For non-repeatable directives, [`directive_by_name`][Self::directive_by_name] (singular).
    pub fn directives_by_name<'def: 'name, 'name>(
        &'def self,
        name: &'name str,
    ) -> impl Iterator<Item = &'def Directive> + 'name {
        self.directives()
            .iter()
            .filter(move |directive| directive.name() == name)
    }

    /// Get the AST location information for this HIR node.
    pub fn loc(&self) -> HirNodeLocation {
        self.loc
    }
}

#[derive(Clone, Debug, Hash, PartialEq, Eq)]
pub struct ObjectTypeExtension {
    pub(crate) name: Name,
    pub(crate) implements_interfaces: Arc<Vec<ImplementsInterface>>,
    pub(crate) directives: Arc<Vec<Directive>>,
    pub(crate) fields_definition: Arc<Vec<FieldDefinition>>,
    pub(crate) loc: HirNodeLocation,
}

impl ObjectTypeExtension {
    /// Get a reference to the object type definition's name.
    pub fn name(&self) -> &str {
        self.name.src()
    }

    /// Get a reference to Name's source.
    pub fn name_src(&self) -> &Name {
        &self.name
    }
    /// Get a reference to the object type definition's directives.
    pub fn directives(&self) -> &[Directive] {
        self.directives.as_ref()
    }

    /// Returns the first directive with the given name.
    ///
    /// For repeatable directives, see [`directives_by_name`][Self::directives_by_name] (plural).
    pub fn directive_by_name(&self, name: &str) -> Option<&Directive> {
        self.directives_by_name(name).next()
    }

    /// Returns an iterator of directives with the given name.
    ///
    /// For non-repeatable directives, [`directive_by_name`][Self::directive_by_name] (singular).
    pub fn directives_by_name<'def: 'name, 'name>(
        &'def self,
        name: &'name str,
    ) -> impl Iterator<Item = &'def Directive> + 'name {
        self.directives()
            .iter()
            .filter(move |directive| directive.name() == name)
    }

    /// Get a reference to the object type definition's field definitions.
    pub fn fields_definition(&self) -> &[FieldDefinition] {
        self.fields_definition.as_ref()
    }

    /// Find a field in object type definition.
    pub fn field(&self, name: &str) -> Option<&FieldDefinition> {
        self.fields_definition().iter().find(|f| f.name() == name)
    }

    /// Get a reference to object type definition's implements interfaces vector.
    pub fn implements_interfaces(&self) -> &[ImplementsInterface] {
        self.implements_interfaces.as_ref()
    }

    /// Get the AST location information for this HIR node.
    pub fn loc(&self) -> HirNodeLocation {
        self.loc
    }
}

#[derive(Clone, Debug, Hash, PartialEq, Eq)]
pub struct InterfaceTypeExtension {
    pub(crate) name: Name,
    pub(crate) implements_interfaces: Arc<Vec<ImplementsInterface>>,
    pub(crate) directives: Arc<Vec<Directive>>,
    pub(crate) fields_definition: Arc<Vec<FieldDefinition>>,
    pub(crate) loc: HirNodeLocation,
}

impl InterfaceTypeExtension {
    /// Get a reference to the interface definition's name.
    pub fn name(&self) -> &str {
        self.name.src()
    }

    /// Get a reference to Name's source.
    pub fn name_src(&self) -> &Name {
        &self.name
    }

    /// Get a reference to interface definition's implements interfaces vector.
    pub fn implements_interfaces(&self) -> &[ImplementsInterface] {
        self.implements_interfaces.as_ref()
    }

    /// Get a reference to the interface definition's directives.
    pub fn directives(&self) -> &[Directive] {
        self.directives.as_ref()
    }

    /// Returns the first directive with the given name.
    ///
    /// For repeatable directives, see [`directives_by_name`][Self::directives_by_name] (plural).
    pub fn directive_by_name(&self, name: &str) -> Option<&Directive> {
        self.directives_by_name(name).next()
    }

    /// Returns an iterator of directives with the given name.
    ///
    /// For non-repeatable directives, [`directive_by_name`][Self::directive_by_name] (singular).
    pub fn directives_by_name<'def: 'name, 'name>(
        &'def self,
        name: &'name str,
    ) -> impl Iterator<Item = &'def Directive> + 'name {
        self.directives()
            .iter()
            .filter(move |directive| directive.name() == name)
    }

    /// Get a reference to interface definition's fields.
    pub fn fields_definition(&self) -> &[FieldDefinition] {
        self.fields_definition.as_ref()
    }

    /// Find a field in interface face definition.
    pub fn field(&self, name: &str) -> Option<&FieldDefinition> {
        self.fields_definition().iter().find(|f| f.name() == name)
    }

    /// Get the AST location information for this HIR node.
    pub fn loc(&self) -> HirNodeLocation {
        self.loc
    }
}

#[derive(Clone, Debug, Hash, PartialEq, Eq)]
pub struct UnionTypeExtension {
    pub(crate) name: Name,
    pub(crate) directives: Arc<Vec<Directive>>,
    pub(crate) union_members: Arc<Vec<UnionMember>>,
    pub(crate) loc: HirNodeLocation,
    pub(crate) members_by_name: ByNameWithExtensions,
}

impl UnionTypeExtension {
    /// Get a reference to the union definition's name.
    pub fn name(&self) -> &str {
        self.name.src()
    }

    /// Get a reference to Name's source.
    pub fn name_src(&self) -> &Name {
        &self.name
    }

    /// Get a reference to union definition's directives.
    pub fn directives(&self) -> &[Directive] {
        self.directives.as_ref()
    }

    /// Returns the first directive with the given name.
    ///
    /// For repeatable directives, see [`directives_by_name`][Self::directives_by_name] (plural).
    pub fn directive_by_name(&self, name: &str) -> Option<&Directive> {
        self.directives_by_name(name).next()
    }

    /// Returns an iterator of directives with the given name.
    ///
    /// For non-repeatable directives, [`directive_by_name`][Self::directive_by_name] (singular).
    pub fn directives_by_name<'def: 'name, 'name>(
        &'def self,
        name: &'name str,
    ) -> impl Iterator<Item = &'def Directive> + 'name {
        self.directives()
            .iter()
            .filter(move |directive| directive.name() == name)
    }

    /// Get a reference to union definition's union members.
    pub fn union_members(&self) -> &[UnionMember] {
        self.union_members.as_ref()
    }

    /// Get the AST location information for this HIR node.
    pub fn loc(&self) -> HirNodeLocation {
        self.loc
    }
}

#[derive(Clone, Debug, Hash, PartialEq, Eq)]
pub struct EnumTypeExtension {
    pub(crate) name: Name,
    pub(crate) directives: Arc<Vec<Directive>>,
    pub(crate) enum_values_definition: Arc<Vec<EnumValueDefinition>>,
    pub(crate) loc: HirNodeLocation,
}

impl EnumTypeExtension {
    /// Get a reference to the enum definition's name.
    pub fn name(&self) -> &str {
        self.name.src()
    }

    /// Get a reference to Name's source.
    pub fn name_src(&self) -> &Name {
        &self.name
    }

    /// Get a reference to enum definition's directives.
    pub fn directives(&self) -> &[Directive] {
        self.directives.as_ref()
    }

    /// Returns the first directive with the given name.
    ///
    /// For repeatable directives, see [`directives_by_name`][Self::directives_by_name] (plural).
    pub fn directive_by_name(&self, name: &str) -> Option<&Directive> {
        self.directives_by_name(name).next()
    }

    /// Returns an iterator of directives with the given name.
    ///
    /// For non-repeatable directives, [`directive_by_name`][Self::directive_by_name] (singular).
    pub fn directives_by_name<'def: 'name, 'name>(
        &'def self,
        name: &'name str,
    ) -> impl Iterator<Item = &'def Directive> + 'name {
        self.directives()
            .iter()
            .filter(move |directive| directive.name() == name)
    }

    /// Get a reference to enum definition's enum values definition vector.
    pub fn enum_values_definition(&self) -> &[EnumValueDefinition] {
        self.enum_values_definition.as_ref()
    }

    /// Get the AST location information for this HIR node.
    pub fn loc(&self) -> HirNodeLocation {
        self.loc
    }
}

#[derive(Clone, Debug, Hash, PartialEq, Eq)]
pub struct InputObjectTypeExtension {
    pub(crate) name: Name,
    pub(crate) directives: Arc<Vec<Directive>>,
    pub(crate) input_fields_definition: Arc<Vec<InputValueDefinition>>,
    pub(crate) loc: HirNodeLocation,
}

impl InputObjectTypeExtension {
    /// Get a reference to the input object definition's name.
    pub fn name(&self) -> &str {
        self.name.src()
    }

    /// Get a reference to Name's source.
    pub fn name_src(&self) -> &Name {
        &self.name
    }

    /// Get a reference to input object definition's directives.
    pub fn directives(&self) -> &[Directive] {
        self.directives.as_ref()
    }

    /// Returns the first directive with the given name.
    ///
    /// For repeatable directives, see [`directives_by_name`][Self::directives_by_name] (plural).
    pub fn directive_by_name(&self, name: &str) -> Option<&Directive> {
        self.directives_by_name(name).next()
    }

    /// Returns an iterator of directives with the given name.
    ///
    /// For non-repeatable directives, [`directive_by_name`][Self::directive_by_name] (singular).
    pub fn directives_by_name<'def: 'name, 'name>(
        &'def self,
        name: &'name str,
    ) -> impl Iterator<Item = &'def Directive> + 'name {
        self.directives()
            .iter()
            .filter(move |directive| directive.name() == name)
    }

    pub fn input_fields_definition(&self) -> &[InputValueDefinition] {
        self.input_fields_definition.as_ref()
    }

    /// Get the AST location information for this HIR node.
    pub fn loc(&self) -> HirNodeLocation {
        self.loc
    }
}

#[derive(Clone, Copy, Debug, Hash, PartialEq, Eq)]
pub struct HirNodeLocation {
    pub(crate) offset: usize,
    pub(crate) node_len: usize,
    pub(crate) file_id: FileId,
}

impl HirNodeLocation {
    pub(crate) fn new(file_id: FileId, node: &'_ SyntaxNode) -> Self {
        let text_range = node.text_range();
        Self {
            offset: text_range.start().into(),
            node_len: text_range.len().into(),
            file_id,
        }
    }

    /// Get file id of the current node.
    pub fn file_id(&self) -> FileId {
        self.file_id
    }

    /// Get source offset of the current node.
    pub fn offset(&self) -> usize {
        self.offset
    }

    /// Get node length.
    pub fn node_len(&self) -> usize {
        self.node_len
    }
}

impl<Ast: ast::AstNode> From<(FileId, &'_ Ast)> for HirNodeLocation {
    fn from((file_id, node): (FileId, &'_ Ast)) -> Self {
        Self::new(file_id, node.syntax())
    }
}

#[cfg(test)]
mod tests {
    use crate::hir::OperationDefinition;
    use crate::ApolloCompiler;
    use crate::HirDatabase;
    use std::sync::Arc;

    #[test]
    fn huge_floats() {
        let mut compiler = ApolloCompiler::new();
        compiler.add_type_system(
            "input HugeFloats {
                a: Float = 9876543210
                b: Float = 9876543210.0
                c: Float = 98765432109876543210
                d: Float = 98765432109876543210.0
            }",
            "huge_floats.graphql",
        );

        let default_values: Vec<_> = compiler
            .db
            .find_input_object_by_name("HugeFloats".into())
            .unwrap()
            .input_fields_definition
            .iter()
            .map(|field| {
                f64::try_from(field.default_value().unwrap())
                    .unwrap()
                    .to_string()
            })
            .collect();
        // The exact value is preserved, even outside of the range of i32
        assert_eq!(default_values[0], "9876543210");
        assert_eq!(default_values[1], "9876543210");
        // Beyond ~53 bits of mantissa we may lose precision,
        // but this is approximation is still in the range of finite f64 values.
        assert_eq!(default_values[2], "98765432109876540000");
        assert_eq!(default_values[3], "98765432109876540000");
    }

    #[test]
    fn root_operations() {
        let mut compiler = ApolloCompiler::new();
        let first = r#"
            schema @core(feature: "https://specs.apollo.dev/core/v0.1")
            type Query {
                field: Int
            }
            type Subscription {
                newsletter: [String]
            }
        "#;
        let second = r#"
            extend schema @core(feature: "https://specs.apollo.dev/join/v0.1") {
                query: MyQuery
            }
            type MyQuery {
                different_field: String
            }
        "#;
        compiler.add_type_system(first, "first.graphql");
        compiler.add_type_system(second, "second.graphql");

        let schema = compiler.db.schema();
        assert_eq!(
            schema
                .self_root_operations()
                .iter()
                .map(|op| op.named_type().name())
                .collect::<Vec<_>>(),
            ["Subscription"]
        );
        assert_eq!(
            schema
                .root_operations()
                .map(|op| op.named_type().name())
                .collect::<Vec<_>>(),
            ["Subscription", "MyQuery"]
        );
        assert!(schema.mutation().is_none());
        assert_eq!(schema.query().unwrap(), "MyQuery");
        assert_eq!(schema.subscription().unwrap(), "Subscription");
    }

    #[test]
    fn extensions() {
        let mut compiler = ApolloCompiler::new();
        let first = r#"
            scalar Scalar @specifiedBy(url: "https://apollographql.com")
            type Object implements Intf {
                field: Int,
            }
            type Object2 {
                field: String,
            }
            interface Intf {
                field: Int,
            }
            input Input {
                field: Enum,
            }
            enum Enum {
                VALUE,
            }
            union Union = Object | Object2;
        "#;
        let second = r#"
            extend scalar Scalar @deprecated(reason: "do something else")
            extend interface Intf implements Intf2 {
                field2: Scalar,
            }
            interface Intf2 {
                field3: String,
            }
            extend type Object implements Intf2 {
                field2: Scalar,
                field3: String,
            }
            extend enum Enum {
                "like VALUE, but more"
                VALUE_2,
            }
            extend input Input {
                field2: Int,
            }
            extend union Union = Query;
            type Query {
                object: Object,
            }
        "#;
        compiler.add_type_system(first, "first.graphql");
        compiler.add_type_system(second, "second.graphql");

        let scalar = &compiler.db.types_definitions_by_name()["Scalar"];
        let object = &compiler.db.object_types()["Object"];
        let interface = &compiler.db.interfaces()["Intf"];
        let input = &compiler.db.input_objects()["Input"];
        let enum_ = &compiler.db.enums()["Enum"];
        let union_ = &compiler.db.unions()["Union"];

        assert_eq!(
            scalar
                .self_directives()
                .iter()
                .map(|d| d.name())
                .collect::<Vec<_>>(),
            ["specifiedBy"]
        );
        assert_eq!(
            scalar.directives().map(|d| d.name()).collect::<Vec<_>>(),
            ["specifiedBy", "deprecated"]
        );
        assert_eq!(
            *scalar
                .directive_by_name("deprecated")
                .unwrap()
                .argument_by_name("reason")
                .unwrap(),
            super::Value::String("do something else".to_owned())
        );
        assert!(scalar.directive_by_name("haunted").is_none());

        assert_eq!(
            object
                .self_fields()
                .iter()
                .map(|f| f.name())
                .collect::<Vec<_>>(),
            ["field"]
        );
        assert_eq!(
            object.fields().map(|f| f.name()).collect::<Vec<_>>(),
            ["field", "field2", "field3"]
        );
        assert_eq!(object.field("field").unwrap().ty().name(), "Int");
        assert!(object.field("field4").is_none());

        assert_eq!(
            object
                .self_implements_interfaces()
                .iter()
                .map(|i| i.interface())
                .collect::<Vec<_>>(),
            ["Intf"]
        );
        assert_eq!(
            object
                .implements_interfaces()
                .map(|f| f.interface())
                .collect::<Vec<_>>(),
            ["Intf", "Intf2"]
        );
        assert!(object.implements_interface("Intf2"));
        assert!(!object.implements_interface("Intf3"));

        assert_eq!(
            interface
                .self_fields()
                .iter()
                .map(|f| f.name())
                .collect::<Vec<_>>(),
            ["field"]
        );
        assert_eq!(
            interface.fields().map(|f| f.name()).collect::<Vec<_>>(),
            ["field", "field2"]
        );
        assert_eq!(interface.field("field").unwrap().ty().name(), "Int");
        assert!(interface.field("field4").is_none());

        assert!(interface.self_implements_interfaces().is_empty());
        assert_eq!(
            interface
                .implements_interfaces()
                .map(|f| f.interface())
                .collect::<Vec<_>>(),
            ["Intf2"]
        );
        assert!(interface.implements_interface("Intf2"));
        assert!(!interface.implements_interface("Intf3"));

        assert_eq!(
            input
                .self_fields()
                .iter()
                .map(|f| f.name())
                .collect::<Vec<_>>(),
            ["field"]
        );
        assert_eq!(
            input.fields().map(|f| f.name()).collect::<Vec<_>>(),
            ["field", "field2"]
        );
        assert_eq!(input.field("field").unwrap().ty().name(), "Enum");
        assert!(input.field("field3").is_none());

        assert_eq!(
            enum_
                .self_values()
                .iter()
                .map(|v| v.enum_value())
                .collect::<Vec<_>>(),
            ["VALUE"]
        );
        assert_eq!(
            enum_.values().map(|v| v.enum_value()).collect::<Vec<_>>(),
            ["VALUE", "VALUE_2"]
        );
        assert_eq!(
            enum_.value("VALUE_2").unwrap().description(),
            Some("like VALUE, but more")
        );
        assert!(enum_.value("VALUE_3").is_none());

        assert_eq!(
            union_
                .self_members()
                .iter()
                .map(|m| m.name())
                .collect::<Vec<_>>(),
            ["Object", "Object2"]
        );
        assert_eq!(
            union_.members().map(|m| m.name()).collect::<Vec<_>>(),
            ["Object", "Object2", "Query"]
        );
        assert!(union_.has_member("Object2"));
        assert!(!union_.has_member("Enum"));
    }

    #[test]
    fn syntax_errors() {
        let mut compiler = ApolloCompiler::new();
        compiler.add_type_system(
            "type Person {
                id: ID!
                name: String
                appearedIn: [Film]s
                directed: [Film]
            }",
            "person.graphql",
        );
        let person = compiler
            .db
            .find_object_type_by_name("Person".into())
            .unwrap();
        let hir_field_names: Vec<_> = person
            .fields_definition
            .iter()
            .map(|field| field.name())
            .collect();
        assert_eq!(hir_field_names, ["id", "name", "appearedIn", "directed"]);
    }

    #[test]
    fn is_introspection_operation() {
        let query_input = r#"
            query TypeIntrospect {
              __type(name: "User") {
                name
                fields {
                  name
                  type {
                    name
                  }
                }
              }
              __schema {
                types {
                  fields {
                    name
                  }
                }
              }
            }
        "#;

        let mut compiler = ApolloCompiler::new();
        let query_id = compiler.add_executable(query_input, "query.graphql");

        let db = compiler.db;
        let type_introspect: Arc<OperationDefinition> = db
            .find_operation(query_id, Some(String::from("TypeIntrospect")))
            .expect("TypeIntrospect operation does not exist");

        assert!(type_introspect.is_introspection(&db));
    }

    #[test]
    fn is_not_introspection_operation() {
        let mutation_input = r#"
            mutation PurchaseBasket {
              buyA5Wagyu(pounds: 15) {
                submitted
              }
            }
        "#;

        let query_input = r#"
            query CheckStock {
              isKagoshimaWagyuInstock

              __schema {
                types {
                  fields {
                    name
                  }
                }
              }
            }
        "#;

        let mut compiler = ApolloCompiler::new();
        let query_id = compiler.add_executable(query_input, "query.graphql");
        let mutation_id = compiler.add_executable(mutation_input, "mutation.graphql");

        let db = compiler.db;
        let check_stock: Arc<OperationDefinition> = db
            .find_operation(query_id, Some("CheckStock".into()))
            .expect("CheckStock operation does not exist");

        let purchase_operation: Arc<OperationDefinition> = db
            .find_operation(mutation_id, Some("PurchaseBasket".into()))
            .expect("CheckStock operation does not exist");

        assert!(!check_stock.is_introspection(&db));
        assert!(!purchase_operation.is_introspection(&db));
    }

    #[test]
    fn is_introspection_deep() {
        let query_input = r#"
          query IntrospectDeepFragments {
            ...onRootTrippy
          }

          fragment onRootTrippy on Root {
             ...onRooten
          }

          fragment onRooten on Root {
            ...onRooten2

            ... on Root {
              __schema {
                types {
                  name
                }
              }
            }
          }

          fragment onRooten2 on Root {
             __type(name: "Root") {
              ...onType
            }
            ... on Root {
              __schema {
                directives {
                  name
                }
              }
            }
          }
          fragment onType on __Type {
            fields {
              name
            }
          }

          fragment onRooten2_not_intro on Root {
            species(id: "Ewok") {
              name
            }

            ... on Root {
              __schema {
                directives {
                  name
                }
              }
            }
         }
        "#;

        let query_input_not_introspect =
            query_input.replace("...onRooten2", "...onRooten2_not_intro");

        let mut compiler = ApolloCompiler::new();
        let query_id = compiler.add_executable(query_input, "query.graphql");
        let query_id_not_introspect =
            compiler.add_executable(query_input_not_introspect.as_str(), "query2.graphql");

        let db = compiler.db;
        let deep_introspect: Arc<OperationDefinition> = db
            .find_operation(query_id, Some("IntrospectDeepFragments".into()))
            .expect("IntrospectDeepFragments operation does not exist");

        assert!(deep_introspect.is_introspection(&db));

        let deep_introspect: Arc<OperationDefinition> = db
            .find_operation(
                query_id_not_introspect,
                Some("IntrospectDeepFragments".into()),
            )
            .expect("IntrospectDeepFragments operation does not exist");
        assert!(!deep_introspect.is_introspection(&db));
    }
}<|MERGE_RESOLUTION|>--- conflicted
+++ resolved
@@ -1604,9 +1604,6 @@
     }
 }
 
-<<<<<<< HEAD
-#[derive(Clone, Debug, Hash, PartialEq, Eq)]
-=======
 /// When some item (for example fields of an object type) have unique names
 /// and may be found on type extensions, this pre-computes where to find
 /// each item from its name
@@ -1694,7 +1691,6 @@
 }
 
 #[derive(Clone, Debug, Hash, PartialEq, Default, Eq)]
->>>>>>> f57f3689
 pub struct SchemaDefinition {
     pub(crate) description: Option<String>,
     pub(crate) directives: Arc<Vec<Directive>>,
