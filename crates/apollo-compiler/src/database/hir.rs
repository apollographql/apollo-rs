--- conflicted
+++ resolved
@@ -3956,7 +3956,6 @@
     }
 
     #[test]
-<<<<<<< HEAD
     fn built_in_types_in_type_system_hir() {
         let mut compiler_1 = ApolloCompiler::new();
         compiler_1.add_type_system("type Query { unused: Int }", "unused.graphql");
@@ -3971,7 +3970,9 @@
             .db
             .enums_with_built_ins()
             .contains_key("__TypeKind"));
-=======
+    }
+    
+    #[test]
     fn field_definition() {
         let input = r#"
 schema {
@@ -4040,6 +4041,5 @@
 
         // assert that field_definition() also returns a field def for interface types
         assert_eq!(hir_creature_field_def, &sel_creature_name_field_def)
->>>>>>> e0f1d19f
     }
 }