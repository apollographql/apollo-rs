use std::{
    collections::{HashMap, HashSet},
    fmt, hash,
    sync::Arc,
};

use apollo_parser::{ast, SyntaxNode};
use ordered_float::{self, OrderedFloat};

use crate::{HirDatabase, Source};

use super::FileId;
use indexmap::IndexMap;

pub type ByName<T> = Arc<IndexMap<String, Arc<T>>>;

#[derive(Clone, PartialEq, Eq, Debug)]
pub struct TypeSystemDefinitions {
    pub schema: Arc<SchemaDefinition>,
    pub scalars: ByName<ScalarTypeDefinition>,
    pub objects: ByName<ObjectTypeDefinition>,
    pub interfaces: ByName<InterfaceTypeDefinition>,
    pub unions: ByName<UnionTypeDefinition>,
    pub enums: ByName<EnumTypeDefinition>,
    pub input_objects: ByName<InputObjectTypeDefinition>,
    pub directives: ByName<DirectiveDefinition>,
}

/// Contains `TypeSystemDefinitions` together with:
///
/// * Other data that can be derived from it, computed eagerly
/// * Relevant inputs, so that diagnostics can print context
///
/// This can be used with [`set_type_system_hir`][crate::ApolloCompiler::set_type_system_hir]
/// on another compiler.
#[derive(PartialEq, Eq, Debug)]
pub struct TypeSystem {
    pub definitions: Arc<TypeSystemDefinitions>,
    pub inputs: IndexMap<FileId, Source>,
    pub type_definitions_by_name: Arc<IndexMap<String, TypeDefinition>>,
    pub subtype_map: Arc<HashMap<String, HashSet<String>>>,
}

#[derive(Clone, Debug, PartialEq, Eq, Hash)]
pub enum TypeDefinition {
    ScalarTypeDefinition(Arc<ScalarTypeDefinition>),
    ObjectTypeDefinition(Arc<ObjectTypeDefinition>),
    InterfaceTypeDefinition(Arc<InterfaceTypeDefinition>),
    UnionTypeDefinition(Arc<UnionTypeDefinition>),
    EnumTypeDefinition(Arc<EnumTypeDefinition>),
    InputObjectTypeDefinition(Arc<InputObjectTypeDefinition>),
}

impl TypeDefinition {
    pub fn name(&self) -> &str {
        match self {
            Self::ScalarTypeDefinition(def) => def.name(),
            Self::ObjectTypeDefinition(def) => def.name(),
            Self::InterfaceTypeDefinition(def) => def.name(),
            Self::UnionTypeDefinition(def) => def.name(),
            Self::EnumTypeDefinition(def) => def.name(),
            Self::InputObjectTypeDefinition(def) => def.name(),
        }
    }

    pub fn name_src(&self) -> &Name {
        match self {
            Self::ScalarTypeDefinition(def) => def.name_src(),
            Self::ObjectTypeDefinition(def) => def.name_src(),
            Self::InterfaceTypeDefinition(def) => def.name_src(),
            Self::UnionTypeDefinition(def) => def.name_src(),
            Self::EnumTypeDefinition(def) => def.name_src(),
            Self::InputObjectTypeDefinition(def) => def.name_src(),
        }
    }
    pub fn kind(&self) -> &'static str {
        match self {
            Self::ScalarTypeDefinition(_) => "ScalarTypeDefinition",
            Self::ObjectTypeDefinition(_) => "ObjectTypeDefinition",
            Self::InterfaceTypeDefinition(_) => "InterfaceTypeDefinition",
            Self::UnionTypeDefinition(_) => "UnionTypeDefinition",
            Self::EnumTypeDefinition(_) => "EnumTypeDefinition",
            Self::InputObjectTypeDefinition(_) => "InputObjectTypeDefinition",
        }
    }

    /// Returns whether this definition is a composite definition (union, interface, or object).
    #[must_use]
    pub fn is_composite_definition(&self) -> bool {
        matches!(
            self,
            Self::ObjectTypeDefinition(_)
                | Self::InterfaceTypeDefinition(_)
                | Self::UnionTypeDefinition(_)
        )
    }

    /// Returns whether this definition is a scalar, object, interface, union, or enum.
    #[must_use]
    pub fn is_output_definition(&self) -> bool {
        matches!(
            self,
            Self::ScalarTypeDefinition(..)
                | Self::ObjectTypeDefinition(..)
                | Self::InterfaceTypeDefinition(..)
                | Self::UnionTypeDefinition(..)
                | Self::EnumTypeDefinition(..)
        )
    }

    /// Returns whether this definition is an input object, scalar, or enum.
    ///
    /// [`ScalarTypeDefinition`]: Definition::ScalarTypeDefinition
    /// [`EnumTypeDefinition`]: Definition::EnumTypeDefinition
    /// [`InputObjectTypeDefinition`]: Definition::ObjectTypeDefinition
    #[must_use]
    pub fn is_input_definition(&self) -> bool {
        matches!(
            self,
            Self::ScalarTypeDefinition(..)
                | Self::EnumTypeDefinition(..)
                | Self::InputObjectTypeDefinition(..)
        )
    }

    /// Returns directives of this type definition (excluding those on its extensions)
    pub fn self_directives(&self) -> &[Directive] {
        match self {
            Self::ScalarTypeDefinition(def) => def.self_directives(),
            Self::ObjectTypeDefinition(def) => def.self_directives(),
            Self::InterfaceTypeDefinition(def) => def.self_directives(),
            Self::UnionTypeDefinition(def) => def.self_directives(),
            Self::EnumTypeDefinition(def) => def.self_directives(),
            Self::InputObjectTypeDefinition(def) => def.self_directives(),
        }
    }

    /// Returns an iterator of directives on either the type definition or its type extensions
    pub fn directives(&self) -> impl Iterator<Item = &Directive> + '_ {
        match self {
            Self::ScalarTypeDefinition(def) => {
                // Use `Box<dyn _>` since each inner method returns a different iterator type.
                // https://crates.io/crates/enum_dispatch could be used instead
                // but is it worth the trouble?
                Box::new(def.directives()) as Box<dyn Iterator<Item = &Directive>>
            }
            Self::ObjectTypeDefinition(def) => Box::new(def.directives()),
            Self::InterfaceTypeDefinition(def) => Box::new(def.directives()),
            Self::UnionTypeDefinition(def) => Box::new(def.directives()),
            Self::EnumTypeDefinition(def) => Box::new(def.directives()),
            Self::InputObjectTypeDefinition(def) => Box::new(def.directives()),
        }
    }

    /// Returns the first directive with the given name.
    ///
    /// For repeatable directives, see [`directives_by_name`][Self::directives_by_name] (plural).
    ///
    /// Includes directives on either the type definition or its type extensions,
    /// like [`directives`][Self::directives].
    pub fn directive_by_name(&self, name: &str) -> Option<&Directive> {
        self.directives_by_name(name).next()
    }

    /// Returns an iterator of directives with the given name.
    ///
    /// For non-repeatable directives, [`directive_by_name`][Self::directive_by_name] (singular).
    ///
    /// Includes directives on either the type definition or its type extensions,
    /// like [`directives`][Self::directives].
    pub fn directives_by_name<'def: 'name, 'name>(
        &'def self,
        name: &'name str,
    ) -> impl Iterator<Item = &'def Directive> + 'name {
        self.directives()
            .filter(move |directive| directive.name() == name)
    }

    pub fn field(&self, db: &dyn HirDatabase, name: &str) -> Option<&FieldDefinition> {
        match self {
            Self::ObjectTypeDefinition(def) => def.field(db, name),
            Self::InterfaceTypeDefinition(def) => def.field(name),
            Self::UnionTypeDefinition(def) => {
                def.implicit_fields().iter().find(|f| f.name() == name)
            }
            _ => None,
        }
    }

    pub fn loc(&self) -> HirNodeLocation {
        match self {
            Self::ObjectTypeDefinition(def) => def.loc(),
            Self::InterfaceTypeDefinition(def) => def.loc(),
            Self::UnionTypeDefinition(def) => def.loc(),
            Self::EnumTypeDefinition(def) => def.loc(),
            Self::InputObjectTypeDefinition(def) => def.loc(),
            Self::ScalarTypeDefinition(def) => def.loc(),
        }
    }

    /// Returns `true` if the type definition is [`ScalarTypeDefinition`].
    ///
    /// [`ScalarTypeDefinition`]: TypeDefinition::ScalarTypeDefinition
    #[must_use]
    pub fn is_scalar_type_definition(&self) -> bool {
        matches!(self, Self::ScalarTypeDefinition(..))
    }

    /// Returns `true` if the type definition is [`ObjectTypeDefinition`].
    ///
    /// [`ObjectTypeDefinition`]: TypeDefinition::ObjectTypeDefinition
    #[must_use]
    pub fn is_object_type_definition(&self) -> bool {
        matches!(self, Self::ObjectTypeDefinition(..))
    }

    /// Returns `true` if the type definition is [`InterfaceTypeDefinition`].
    ///
    /// [`InterfaceTypeDefinition`]: TypeDefinition::InterfaceTypeDefinition
    #[must_use]
    pub fn is_interface_type_definition(&self) -> bool {
        matches!(self, Self::InterfaceTypeDefinition(..))
    }

    /// Returns `true` if the type definition is [`UnionTypeDefinition`].
    ///
    /// [`UnionTypeDefinition`]: TypeDefinition::UnionTypeDefinition
    #[must_use]
    pub fn is_union_type_definition(&self) -> bool {
        matches!(self, Self::UnionTypeDefinition(..))
    }

    /// Returns `true` if the type definition is [`EnumTypeDefinition`].
    ///
    /// [`EnumTypeDefinition`]: TypeDefinition::EnumTypeDefinition
    #[must_use]
    pub fn is_enum_type_definition(&self) -> bool {
        matches!(self, Self::EnumTypeDefinition(..))
    }

    /// Returns `true` if the type definition is [`InputObjectTypeDefinition`].
    ///
    /// [`InputObjectTypeDefinition`]: TypeDefinition::InputObjectTypeDefinition
    #[must_use]
    pub fn is_input_object_type_definition(&self) -> bool {
        matches!(self, Self::InputObjectTypeDefinition(..))
    }
}

#[derive(Clone, Debug, PartialEq, Eq, Hash)]
pub enum TypeExtension {
    ScalarTypeExtension(Arc<ScalarTypeExtension>),
    ObjectTypeExtension(Arc<ObjectTypeExtension>),
    InterfaceTypeExtension(Arc<InterfaceTypeExtension>),
    UnionTypeExtension(Arc<UnionTypeExtension>),
    EnumTypeExtension(Arc<EnumTypeExtension>),
    InputObjectTypeExtension(Arc<InputObjectTypeExtension>),
}

impl TypeExtension {
    pub fn name(&self) -> &str {
        match self {
            Self::ScalarTypeExtension(def) => def.name(),
            Self::ObjectTypeExtension(def) => def.name(),
            Self::InterfaceTypeExtension(def) => def.name(),
            Self::UnionTypeExtension(def) => def.name(),
            Self::EnumTypeExtension(def) => def.name(),
            Self::InputObjectTypeExtension(def) => def.name(),
        }
    }

    pub fn name_src(&self) -> &Name {
        match self {
            Self::ScalarTypeExtension(def) => def.name_src(),
            Self::ObjectTypeExtension(def) => def.name_src(),
            Self::InterfaceTypeExtension(def) => def.name_src(),
            Self::UnionTypeExtension(def) => def.name_src(),
            Self::EnumTypeExtension(def) => def.name_src(),
            Self::InputObjectTypeExtension(def) => def.name_src(),
        }
    }

    pub fn kind(&self) -> &'static str {
        match self {
            Self::ScalarTypeExtension(_) => "ScalarTypeExtension",
            Self::ObjectTypeExtension(_) => "ObjectTypeExtension",
            Self::InterfaceTypeExtension(_) => "InterfaceTypeExtension",
            Self::UnionTypeExtension(_) => "UnionTypeExtension",
            Self::EnumTypeExtension(_) => "EnumTypeExtension",
            Self::InputObjectTypeExtension(_) => "InputObjectTypeExtension",
        }
    }

    pub fn directives(&self) -> &[Directive] {
        match self {
            Self::ScalarTypeExtension(def) => def.directives(),
            Self::ObjectTypeExtension(def) => def.directives(),
            Self::InterfaceTypeExtension(def) => def.directives(),
            Self::UnionTypeExtension(def) => def.directives(),
            Self::EnumTypeExtension(def) => def.directives(),
            Self::InputObjectTypeExtension(def) => def.directives(),
        }
    }

    /// Returns the first directive with the given name.
    ///
    /// For repeatable directives, see [`directives_by_name`][Self::directives_by_name] (plural).
    pub fn directive_by_name(&self, name: &str) -> Option<&Directive> {
        self.directives_by_name(name).next()
    }

    /// Returns an iterator of directives with the given name.
    ///
    /// For non-repeatable directives, [`directive_by_name`][Self::directive_by_name] (singular).
    pub fn directives_by_name<'def: 'name, 'name>(
        &'def self,
        name: &'name str,
    ) -> impl Iterator<Item = &'def Directive> + 'name {
        self.directives()
            .iter()
            .filter(move |directive| directive.name() == name)
    }

    pub fn field(&self, name: &str) -> Option<&FieldDefinition> {
        match self {
            Self::ObjectTypeExtension(def) => def.field(name),
            Self::InterfaceTypeExtension(def) => def.field(name),
            _ => None,
        }
    }

    pub fn loc(&self) -> HirNodeLocation {
        match self {
            Self::ObjectTypeExtension(def) => def.loc(),
            Self::InterfaceTypeExtension(def) => def.loc(),
            Self::UnionTypeExtension(def) => def.loc(),
            Self::EnumTypeExtension(def) => def.loc(),
            Self::InputObjectTypeExtension(def) => def.loc(),
            Self::ScalarTypeExtension(def) => def.loc(),
        }
    }
}

#[derive(Clone, Debug, Hash, PartialEq, Eq)]
pub struct FragmentDefinition {
    pub(crate) name: Name,
    pub(crate) type_condition: String,
    pub(crate) directives: Arc<Vec<Directive>>,
    pub(crate) selection_set: SelectionSet,
    pub(crate) loc: HirNodeLocation,
}

// NOTE @lrlna: all the getter methods here return the exact types that are
// stored in salsa's DB, Arc<>'s and all. In the long run, this should return
// the underlying values, as what's important is that the values are Arc<>'d in
// the database.
impl FragmentDefinition {
    /// Get a reference to the fragment definition's name.
    pub fn name(&self) -> &str {
        self.name.src()
    }

    /// Get a reference to Name's source.
    pub fn name_src(&self) -> &Name {
        &self.name
    }

    /// Get a reference to fragment definition's type condition.
    pub fn type_condition(&self) -> &str {
        self.type_condition.as_ref()
    }

    /// Get fragment definition's directives.
    /// TODO: is this good??
    pub fn directives(&self) -> &[Directive] {
        self.directives.as_ref()
    }

    /// Returns the first directive with the given name.
    ///
    /// For repeatable directives, see [`directives_by_name`][Self::directives_by_name] (plural).
    pub fn directive_by_name(&self, name: &str) -> Option<&Directive> {
        self.directives_by_name(name).next()
    }

    /// Returns an iterator of directives with the given name.
    ///
    /// For non-repeatable directives, [`directive_by_name`][Self::directive_by_name] (singular).
    pub fn directives_by_name<'def: 'name, 'name>(
        &'def self,
        name: &'name str,
    ) -> impl Iterator<Item = &'def Directive> + 'name {
        self.directives()
            .iter()
            .filter(move |directive| directive.name() == name)
    }

    /// Get a reference to fragment definition's selection set.
    /// TODO: is this good??
    pub fn selection_set(&self) -> &SelectionSet {
        &self.selection_set
    }

    // NOTE @lrlna: we will need to think and implement scope for fragment
    // definitions used/defined variables, as defined variables change based on
    // which operation definition the fragment is used in.

    /// Get variables used in a fragment definition.
    ///
    /// TODO(@goto-bus-stop): Maybe rename this to used_variables
    pub fn variables(&self, db: &dyn HirDatabase) -> Vec<Variable> {
        self.selection_set.variables(db)
    }

    pub fn type_def(&self, db: &dyn HirDatabase) -> Option<TypeDefinition> {
        db.find_type_definition_by_name(self.name().to_string())
    }

    /// Get the AST location information for this HIR node.
    pub fn loc(&self) -> HirNodeLocation {
        self.loc
    }
}

#[derive(Clone, Debug, Hash, PartialEq, Eq)]
pub struct OperationDefinition {
    pub(crate) operation_ty: OperationType,
    pub(crate) name: Option<Name>,
    pub(crate) variables: Arc<Vec<VariableDefinition>>,
    pub(crate) directives: Arc<Vec<Directive>>,
    pub(crate) selection_set: SelectionSet,
    pub(crate) loc: HirNodeLocation,
}

impl OperationDefinition {
    /// Get the kind of the operation: `query`, `mutation`, or `subscription`
    pub fn operation_ty(&self) -> OperationType {
        self.operation_ty
    }

    /// Get a mutable reference to the operation definition's name.
    pub fn name(&self) -> Option<&str> {
        self.name.as_ref().map(|n| n.src())
    }

    /// Get a reference to Name's source.
    pub fn name_src(&self) -> Option<&Name> {
        self.name.as_ref()
    }

    /// Get operation's definition object type.
    pub fn object_type(&self, db: &dyn HirDatabase) -> Option<Arc<ObjectTypeDefinition>> {
        let schema = db.schema();
        let name = match self.operation_ty {
            OperationType::Query => schema.query()?,
            OperationType::Mutation => schema.mutation()?,
            OperationType::Subscription => schema.subscription()?,
        };
        db.object_types_with_built_ins().get(name).cloned()
    }

    /// Get a reference to the operation definition's variables.
    pub fn variables(&self) -> &[VariableDefinition] {
        self.variables.as_ref()
    }

    /// Get a mutable reference to the operation definition's directives.
    pub fn directives(&self) -> &[Directive] {
        self.directives.as_ref()
    }

    /// Returns the first directive with the given name.
    ///
    /// For repeatable directives, see [`directives_by_name`][Self::directives_by_name] (plural).
    pub fn directive_by_name(&self, name: &str) -> Option<&Directive> {
        self.directives_by_name(name).next()
    }

    /// Returns an iterator of directives with the given name.
    ///
    /// For non-repeatable directives, [`directive_by_name`][Self::directive_by_name] (singular).
    pub fn directives_by_name<'def: 'name, 'name>(
        &'def self,
        name: &'name str,
    ) -> impl Iterator<Item = &'def Directive> + 'name {
        self.directives()
            .iter()
            .filter(move |directive| directive.name() == name)
    }

    /// Get a reference to the operation definition's selection set.
    pub fn selection_set(&self) -> &SelectionSet {
        &self.selection_set
    }

    /// Get fields in the operation definition (excluding inline fragments and
    /// fragment spreads).
    pub fn fields(&self, db: &dyn HirDatabase) -> Arc<Vec<Field>> {
        db.operation_fields(self.selection_set.clone())
    }

    // NOTE @lrlna: this is quite messy. it should live under the
    // inline_fragment/fragment_spread impls, i.e. op.fragment_spread().fields(),
    // op.inline_fragments().fields()
    //
    // We will need to figure out how to store operation definition id on its
    // fragment spreads and inline fragments to do this

    /// Get all fields in an inline fragment.
    pub fn fields_in_inline_fragments(&self, db: &dyn HirDatabase) -> Arc<Vec<Field>> {
        db.operation_inline_fragment_fields(self.selection_set.clone())
    }

    /// Get all fields in a fragment spread
    pub fn fields_in_fragment_spread(&self, db: &dyn HirDatabase) -> Arc<Vec<Field>> {
        db.operation_fragment_spread_fields(self.selection_set.clone())
    }

    /// Get the AST location information for this HIR node.
    pub fn loc(&self) -> HirNodeLocation {
        self.loc
    }

    /// Returns true if this is a query operation and its [`SelectionSet`] is an introspection.
    pub fn is_introspection(&self, db: &dyn HirDatabase) -> bool {
        self.operation_ty().is_query() && self.selection_set().is_introspection(db)
    }
}

#[derive(Copy, Clone, Debug, Hash, PartialEq, Eq)]
pub enum OperationType {
    Query,
    Mutation,
    Subscription,
}

impl OperationType {
    /// Returns `true` if the operation type is [`Query`].
    ///
    /// [`Query`]: OperationType::Query
    #[must_use]
    pub fn is_query(&self) -> bool {
        matches!(self, Self::Query)
    }

    /// Returns `true` if the operation type is [`Mutation`].
    ///
    /// [`Mutation`]: OperationType::Mutation
    #[must_use]
    pub fn is_mutation(&self) -> bool {
        matches!(self, Self::Mutation)
    }

    /// Returns `true` if the operation type is [`Subscription`].
    ///
    /// [`Subscription`]: OperationType::Subscription
    #[must_use]
    pub fn is_subscription(&self) -> bool {
        matches!(self, Self::Subscription)
    }
}

impl From<OperationType> for &'static str {
    fn from(ty: OperationType) -> &'static str {
        match ty {
            OperationType::Query => "Query",
            OperationType::Mutation => "Mutation",
            OperationType::Subscription => "Subscription",
        }
    }
}

impl fmt::Display for OperationType {
    fn fmt(&self, f: &mut fmt::Formatter<'_>) -> fmt::Result {
        f.write_str((*self).into())
    }
}

impl<'a> From<&'a str> for OperationType {
    fn from(op_type: &str) -> Self {
        if op_type == "Query" {
            OperationType::Query
        } else if op_type == "Mutation" {
            OperationType::Mutation
        } else {
            OperationType::Subscription
        }
    }
}

impl From<OperationType> for DirectiveLocation {
    fn from(op_type: OperationType) -> Self {
        if op_type.is_subscription() {
            DirectiveLocation::Subscription
        } else if op_type.is_mutation() {
            DirectiveLocation::Mutation
        } else {
            DirectiveLocation::Query
        }
    }
}

#[derive(Clone, Debug, Hash, PartialEq, Eq)]
pub struct VariableDefinition {
    pub(crate) name: Name,
    pub(crate) ty: Type,
    pub(crate) default_value: Option<DefaultValue>,
    pub(crate) directives: Arc<Vec<Directive>>,
    pub(crate) loc: HirNodeLocation,
}

impl VariableDefinition {
    /// Get a reference to the variable definition's name.
    pub fn name(&self) -> &str {
        self.name.src()
    }

    /// Get a reference to the variable definition's ty.
    pub fn ty(&self) -> &Type {
        &self.ty
    }

    /// Get a reference to the variable definition's default value.
    pub fn default_value(&self) -> Option<&DefaultValue> {
        self.default_value.as_ref()
    }

    /// Get a reference to the variable definition's directives.
    pub fn directives(&self) -> &[Directive] {
        self.directives.as_ref()
    }

    /// Returns the first directive with the given name.
    ///
    /// For repeatable directives, see [`directives_by_name`][Self::directives_by_name] (plural).
    pub fn directive_by_name(&self, name: &str) -> Option<&Directive> {
        self.directives_by_name(name).next()
    }

    /// Returns an iterator of directives with the given name.
    ///
    /// For non-repeatable directives, [`directive_by_name`][Self::directive_by_name] (singular).
    pub fn directives_by_name<'def: 'name, 'name>(
        &'def self,
        name: &'name str,
    ) -> impl Iterator<Item = &'def Directive> + 'name {
        self.directives()
            .iter()
            .filter(move |directive| directive.name() == name)
    }

    /// Get the AST location information for this HIR node.
    pub fn loc(&self) -> HirNodeLocation {
        self.loc
    }
}

#[derive(Clone, Debug, Hash, PartialEq, Eq)]
pub enum Type {
    NonNull {
        ty: Box<Type>,
        loc: Option<HirNodeLocation>,
    },
    List {
        ty: Box<Type>,
        loc: Option<HirNodeLocation>,
    },
    Named {
        name: String,
        loc: Option<HirNodeLocation>,
    },
}

impl Type {
    /// Returns `true` if the type is [`NonNull`].
    ///
    /// [`NonNull`]: Type::NonNull
    #[must_use]
    pub fn is_non_null(&self) -> bool {
        matches!(self, Self::NonNull { .. })
    }

    /// Returns `true` if the type is [`Named`].
    ///
    /// [`Named`]: Type::Named
    #[must_use]
    pub fn is_named(&self) -> bool {
        matches!(self, Self::Named { .. })
    }

    /// Returns `true` if the type is [`List`].
    ///
    /// [`List`]: Type::List
    #[must_use]
    pub fn is_list(&self) -> bool {
        matches!(self, Self::List { .. })
    }

    /// Returns `true` if Type is either a [`ScalarTypeDefinition`],
    /// [`ObjectTypeDefinition`], [`InterfaceTypeDefinition`],
    /// [`UnionTypeDefinition`], [`EnumTypeDefinition`].
    ///
    /// [`ScalarTypeDefinition`]: Definition::ScalarTypeDefinition
    /// [`ObjectTypeDefinition`]: Definition::ObjectTypeDefinition
    /// [`InterfaceTypeDefinition`]: Definition::InterfaceTypeDefinition
    /// [`UnionTypeDefinition`]: Definition::UnionTypeDefinition
    /// [`EnumTypeDefinition`]: Definition::EnumTypeDefinition
    #[must_use]
    pub fn is_output_type(&self, db: &dyn HirDatabase) -> bool {
        if let Some(ty) = self.type_def(db) {
            ty.is_output_definition()
        } else {
            false
        }
    }

    /// Returns `true` if the Type is either a [`ScalarTypeDefinition`],
    /// [`EnumTypeDefinition`], [`InputObjectTypeDefinition`].
    ///
    /// [`ScalarTypeDefinition`]: Definition::ScalarTypeDefinition
    /// [`EnumTypeDefinition`]: Definition::EnumTypeDefinition
    /// [`InputObjectTypeDefinition`]: Definition::ObjectTypeDefinition
    #[must_use]
    pub fn is_input_type(&self, db: &dyn HirDatabase) -> bool {
        if let Some(ty) = self.type_def(db) {
            ty.is_input_definition()
        } else {
            false
        }
    }

    /// Get the AST location information for this HIR node.
    pub fn loc(&self) -> Option<HirNodeLocation> {
        match self {
            Type::NonNull { loc, .. } | Type::List { loc, .. } | Type::Named { loc, .. } => *loc,
        }
    }

    /// Get current Type's Type Definition.
    pub fn type_def(&self, db: &dyn HirDatabase) -> Option<TypeDefinition> {
        db.find_type_definition_by_name(self.name())
    }

    /// Get current Type's name.
    pub fn name(&self) -> String {
        match self {
            Type::NonNull { ty, .. } | Type::List { ty, .. } => ty.name(),
            Type::Named { name, .. } => name.clone(),
        }
    }
}

impl std::fmt::Display for Type {
    fn fmt(&self, f: &mut std::fmt::Formatter<'_>) -> std::fmt::Result {
        match self {
            Type::NonNull { ty, .. } => write!(f, "{ty}!"),
            Type::List { ty, .. } => write!(f, "[{ty}]"),
            Type::Named { name, .. } => write!(f, "{name}"),
        }
    }
}

#[derive(Clone, Debug, Hash, PartialEq, Eq)]
pub struct Directive {
    pub(crate) name: Name,
    pub(crate) arguments: Arc<Vec<Argument>>,
    pub(crate) loc: HirNodeLocation,
}

impl Directive {
    /// Get a reference to the directive's name.
    pub fn name(&self) -> &str {
        self.name.src()
    }

    /// Get a reference to the directive's arguments.
    pub fn arguments(&self) -> &[Argument] {
        self.arguments.as_ref()
    }

    /// Get a reference to the value of the directive argument with the given name, if it exists.
    pub fn argument_by_name(&self, name: &str) -> Option<&Value> {
        Some(
            self.arguments
                .iter()
                .find(|arg| arg.name() == name)?
                .value(),
        )
    }

    // Get directive definition of the currently used directive
    pub fn directive(&self, db: &dyn HirDatabase) -> Option<Arc<DirectiveDefinition>> {
        db.find_directive_definition_by_name(self.name().to_string())
    }

    /// Get the AST location information for this HIR node.
    pub fn loc(&self) -> HirNodeLocation {
        self.loc
    }
}

#[derive(Clone, Debug, Hash, PartialEq, Eq)]
pub struct DirectiveDefinition {
    pub(crate) description: Option<String>,
    pub(crate) name: Name,
    pub(crate) arguments: ArgumentsDefinition,
    pub(crate) repeatable: bool,
    pub(crate) directive_locations: Arc<Vec<DirectiveLocation>>,
    pub(crate) loc: HirNodeLocation,
}

impl DirectiveDefinition {
    /// Get a reference to the directive definition's name.
    pub fn name(&self) -> &str {
        self.name.src()
    }

    /// Get a reference to Name's source.
    pub fn name_src(&self) -> &Name {
        &self.name
    }

    /// Get a reference to the directive definition's description.
    pub fn description(&self) -> Option<&str> {
        self.description.as_deref()
    }

    // Get a reference to argument definition's locations.
    pub fn arguments(&self) -> &ArgumentsDefinition {
        &self.arguments
    }

    // Get a reference to directive definition's locations.
    pub fn directive_locations(&self) -> &[DirectiveLocation] {
        self.directive_locations.as_ref()
    }

    /// Indicates whether a directive may be used multiple times in a single location.
    pub fn repeatable(&self) -> bool {
        self.repeatable
    }

    /// Get the AST location information for this HIR node.
    pub fn loc(&self) -> HirNodeLocation {
        self.loc
    }

<<<<<<< HEAD
    /// Get the location information for the "head" of the directive definition, namely the
    /// `directive` keyword and the name.
    pub(crate) fn head_loc(&self) -> Option<HirNodeLocation> {
        match (self.loc, self.name_src().loc()) {
            (Some(loc), Some(name_loc)) => Some(HirNodeLocation {
                // Adjust the node length to include the name
                node_len: name_loc.end_offset() - loc.offset(),
                ..loc
            }),
            _ => None,
        }
=======
    /// Checks if current directive is one of built-in directives - `@skip`,
    /// `@include`, `@deprecated`, `@specifiedBy`.
    pub fn is_built_in(&self) -> bool {
        matches!(
            self.name(),
            "skip" | "include" | "deprecated" | "specifiedBy"
        )
>>>>>>> 0d96ef39
    }
}

#[derive(Copy, Clone, Debug, Hash, PartialEq, Eq)]
pub enum DirectiveLocation {
    Query,
    Mutation,
    Subscription,
    Field,
    FragmentDefinition,
    FragmentSpread,
    InlineFragment,
    VariableDefinition,
    Schema,
    Scalar,
    Object,
    FieldDefinition,
    ArgumentDefinition,
    Interface,
    Union,
    Enum,
    EnumValue,
    InputObject,
    InputFieldDefinition,
}

impl DirectiveLocation {
    /// Get the name of this directive location as it would appear in GraphQL source code.
    pub fn name(self) -> &'static str {
        match self {
            DirectiveLocation::Query => "QUERY",
            DirectiveLocation::Mutation => "MUTATION",
            DirectiveLocation::Subscription => "SUBSCRIPTION",
            DirectiveLocation::Field => "FIELD",
            DirectiveLocation::FragmentDefinition => "FRAGMENT_DEFINITION",
            DirectiveLocation::FragmentSpread => "FRAGMENT_SPREAD",
            DirectiveLocation::InlineFragment => "INLINE_FRAGMENT",
            DirectiveLocation::VariableDefinition => "VARIABLE_DEFINITION",
            DirectiveLocation::Schema => "SCHEMA",
            DirectiveLocation::Scalar => "SCALAR",
            DirectiveLocation::Object => "OBJECT",
            DirectiveLocation::FieldDefinition => "FIELD_DEFINITION",
            DirectiveLocation::ArgumentDefinition => "ARGUMENT_DEFINITION",
            DirectiveLocation::Interface => "INTERFACE",
            DirectiveLocation::Union => "UNION",
            DirectiveLocation::Enum => "ENUM",
            DirectiveLocation::EnumValue => "ENUM_VALUE",
            DirectiveLocation::InputObject => "INPUT_OBJECT",
            DirectiveLocation::InputFieldDefinition => "INPUT_FIELD_DEFINITION",
        }
    }
}

impl fmt::Display for DirectiveLocation {
    fn fmt(&self, f: &mut fmt::Formatter<'_>) -> fmt::Result {
        write!(f, "{}", self.name())
    }
}

impl From<ast::DirectiveLocation> for DirectiveLocation {
    fn from(directive_loc: ast::DirectiveLocation) -> Self {
        if directive_loc.query_token().is_some() {
            DirectiveLocation::Query
        } else if directive_loc.mutation_token().is_some() {
            DirectiveLocation::Mutation
        } else if directive_loc.subscription_token().is_some() {
            DirectiveLocation::Subscription
        } else if directive_loc.field_token().is_some() {
            DirectiveLocation::Field
        } else if directive_loc.fragment_definition_token().is_some() {
            DirectiveLocation::FragmentDefinition
        } else if directive_loc.fragment_spread_token().is_some() {
            DirectiveLocation::FragmentSpread
        } else if directive_loc.inline_fragment_token().is_some() {
            DirectiveLocation::InlineFragment
        } else if directive_loc.variable_definition_token().is_some() {
            DirectiveLocation::VariableDefinition
        } else if directive_loc.schema_token().is_some() {
            DirectiveLocation::Schema
        } else if directive_loc.scalar_token().is_some() {
            DirectiveLocation::Scalar
        } else if directive_loc.object_token().is_some() {
            DirectiveLocation::Object
        } else if directive_loc.field_definition_token().is_some() {
            DirectiveLocation::FieldDefinition
        } else if directive_loc.argument_definition_token().is_some() {
            DirectiveLocation::ArgumentDefinition
        } else if directive_loc.interface_token().is_some() {
            DirectiveLocation::Interface
        } else if directive_loc.union_token().is_some() {
            DirectiveLocation::Union
        } else if directive_loc.enum_token().is_some() {
            DirectiveLocation::Enum
        } else if directive_loc.enum_value_token().is_some() {
            DirectiveLocation::EnumValue
        } else if directive_loc.input_object_token().is_some() {
            DirectiveLocation::InputObject
        } else {
            DirectiveLocation::InputFieldDefinition
        }
    }
}

#[derive(Clone, Debug, Hash, PartialEq, Eq)]
pub struct Argument {
    pub(crate) name: Name,
    pub(crate) value: Value,
    pub(crate) loc: HirNodeLocation,
}

impl Argument {
    /// Get a reference to the argument's value.
    pub fn value(&self) -> &Value {
        &self.value
    }

    /// Get a reference to the argument's name.
    pub fn name(&self) -> &str {
        self.name.src()
    }

    /// Get the AST location information for this HIR node.
    pub fn loc(&self) -> HirNodeLocation {
        self.loc
    }
}

pub type DefaultValue = Value;

#[derive(Clone, Debug, Hash, PartialEq, Eq)]
pub enum Value {
    Variable(Variable),

    // A value of integer syntax may be coerced to a Float input value:
    // https://spec.graphql.org/draft/#sec-Float.Input-Coercion
    // Keep a f64 here instead of i32 in order to support
    // the full range of f64 integer values for that case.
    //
    // All i32 values can be represented exactly in f64,
    // so conversion to an Int input value is still exact:
    // https://spec.graphql.org/draft/#sec-Int.Input-Coercion
    Int(Float),
    Float(Float),
    String(String),
    Boolean(bool),
    Null,
    Enum(Name),
    List(Vec<Value>),
    Object(Vec<(Name, Value)>),
}

impl Value {
    /// Returns `true` if the value is [`Variable`].
    ///
    /// [`Variable`]: Value::Variable
    #[must_use]
    pub fn is_variable(&self) -> bool {
        matches!(self, Self::Variable(..))
    }

    /// Returns `true` if `other` represents the same value as `self`. This is different from the
    /// `Eq` implementation as it ignores location information.
    pub fn is_same_value(&self, other: &Value) -> bool {
        match (self, other) {
            (Value::Variable(left), Value::Variable(right)) => left.name() == right.name(),
            (Value::Int(left) | Value::Float(left), Value::Int(right) | Value::Float(right)) => {
                left == right
            }
            (Value::String(left), Value::String(right)) => left == right,
            (Value::Boolean(left), Value::Boolean(right)) => left == right,
            (Value::Null, Value::Null) => true,
            (Value::Enum(left), Value::Enum(right)) => left.src() == right.src(),
            (Value::List(left), Value::List(right)) if left.len() == right.len() => left
                .iter()
                .zip(right)
                .all(|(left, right)| left.is_same_value(right)),
            (Value::Object(left), Value::Object(right)) if left.len() == right.len() => {
                left.iter().zip(right).all(|(left, right)| {
                    left.0.src() == left.0.src() && left.1.is_same_value(&right.1)
                })
            }
            _ => false,
        }
    }
}

/// Coerce to a `Float` input type (from either `Float` or `Int` syntax)
///
/// <https://spec.graphql.org/draft/#sec-Float.Input-Coercion>
impl TryFrom<Value> for f64 {
    type Error = FloatCoercionError;

    #[inline]
    fn try_from(value: Value) -> Result<Self, Self::Error> {
        f64::try_from(&value)
    }
}

/// Coerce to a `Float` input type (from either `Float` or `Int` syntax)
///
/// <https://spec.graphql.org/draft/#sec-Float.Input-Coercion>
impl TryFrom<&'_ Value> for f64 {
    type Error = FloatCoercionError;

    fn try_from(value: &'_ Value) -> Result<Self, Self::Error> {
        if let Value::Int(float) | Value::Float(float) = value {
            // FIXME: what does "a value outside the available precision" mean?
            // Should coercion fail when f64 does not have enough mantissa bits
            // to represent the source token exactly?
            Ok(float.inner.0)
        } else {
            Err(FloatCoercionError(()))
        }
    }
}

#[derive(thiserror::Error, Debug)]
#[error("coercing a non-numeric value to a `Float` input value")]
pub struct FloatCoercionError(());

/// Coerce to an `Int` input type
///
/// <https://spec.graphql.org/draft/#sec-Int.Input-Coercion>
impl TryFrom<Value> for i32 {
    type Error = IntCoercionError;

    #[inline]
    fn try_from(value: Value) -> Result<Self, Self::Error> {
        i32::try_from(&value)
    }
}

/// Coerce to an `Int` input type
///
/// <https://spec.graphql.org/draft/#sec-Int.Input-Coercion>
impl TryFrom<&'_ Value> for i32 {
    type Error = IntCoercionError;

    fn try_from(value: &'_ Value) -> Result<Self, Self::Error> {
        if let Value::Int(float) = value {
            // The parser emitted an `ast::IntValue` instead of `ast::FloatValue`
            // so we already know `float` does not have a frational part.
            float
                .to_i32_checked()
                .ok_or(IntCoercionError::RangeOverflow)
        } else {
            Err(IntCoercionError::NotAnInteger)
        }
    }
}

#[derive(thiserror::Error, Debug)]
pub enum IntCoercionError {
    #[error("coercing a non-integer value to an `Int` input value")]
    NotAnInteger,
    #[error("integer input value overflows the signed 32-bit range")]
    RangeOverflow,
}

#[derive(Clone, Debug, Hash, PartialEq, Eq)]
pub struct Variable {
    pub(crate) name: String,
    pub(crate) loc: HirNodeLocation,
}

impl Variable {
    /// Get a reference to the argument's name.
    pub fn name(&self) -> &str {
        self.name.as_ref()
    }

    /// Get the AST location information for this HIR node.
    pub fn loc(&self) -> HirNodeLocation {
        self.loc
    }
}

#[derive(Clone, Debug, Hash, PartialEq, Eq)]
pub struct SelectionSet {
    pub(crate) selection: Arc<Vec<Selection>>,
}

impl SelectionSet {
    /// Get a reference to the selection set's selection.
    pub fn selection(&self) -> &[Selection] {
        self.selection.as_ref()
    }

    /// Get a refernce to the selection set's fields (not inline fragments, or
    /// fragment spreads).
    pub fn fields(&self) -> Vec<Field> {
        let fields: Vec<Field> = self
            .selection()
            .iter()
            .filter_map(|sel| match sel {
                Selection::Field(field) => return Some(field.as_ref().clone()),
                _ => None,
            })
            .collect();

        fields
    }

    /// Get a reference to selection set's fragment spread.
    pub fn fragment_spreads(&self) -> Vec<FragmentSpread> {
        let fragment_spread: Vec<FragmentSpread> = self
            .selection()
            .iter()
            .filter_map(|sel| match sel {
                Selection::FragmentSpread(fragment_spread) => {
                    return Some(fragment_spread.as_ref().clone())
                }
                _ => None,
            })
            .collect();

        fragment_spread
    }

    /// Get a reference to selection set's inline fragments.
    pub fn inline_fragments(&self) -> Vec<InlineFragment> {
        let inline_fragments: Vec<InlineFragment> = self
            .selection()
            .iter()
            .filter_map(|sel| match sel {
                Selection::InlineFragment(inline) => return Some(inline.as_ref().clone()),
                _ => None,
            })
            .collect();

        inline_fragments
    }

    /// Find a field a selection set.
    pub fn field(&self, name: &str) -> Option<&Field> {
        self.selection().iter().find_map(|sel| {
            if let Selection::Field(field) = sel {
                if field.name() == name {
                    return Some(field.as_ref());
                }
                None
            } else {
                None
            }
        })
    }

    /// Get all variables used in this selection set.
    pub fn variables(&self, db: &dyn HirDatabase) -> Vec<Variable> {
        /// Recursively collect used variables. Accounts for self-referential fragments.
        fn collect_used_variables(
            db: &dyn HirDatabase,
            set: &SelectionSet,
            seen_fragments: &mut HashSet<Arc<FragmentDefinition>>,
            output: &mut Vec<Variable>,
        ) {
            for selection in set.selection() {
                match selection {
                    Selection::Field(field) => {
                        output.extend(field.self_used_variables());
                        collect_used_variables(db, field.selection_set(), seen_fragments, output);
                    }
                    Selection::FragmentSpread(spread) => {
                        output.extend(spread.self_used_variables());

                        let Some(fragment) = spread.fragment(db) else {
                            return;
                        };
                        if seen_fragments.contains(&fragment) {
                            return; // prevent recursion loop
                        }
                        seen_fragments.insert(Arc::clone(&fragment));
                        collect_used_variables(
                            db,
                            fragment.selection_set(),
                            seen_fragments,
                            output,
                        );
                    }
                    Selection::InlineFragment(inline) => {
                        output.extend(inline.self_used_variables());
                        collect_used_variables(db, inline.selection_set(), seen_fragments, output);
                    }
                }
            }
        }

        let mut output = vec![];
        collect_used_variables(db, self, &mut HashSet::new(), &mut output);
        output
    }

    /// Returns true if all the [`Selection`]s in this selection set are themselves introspections.
    pub fn is_introspection(&self, db: &dyn HirDatabase) -> bool {
        self.selection().iter().all(|selection| match selection {
            Selection::Field(field) => field.is_introspection(),
            Selection::FragmentSpread(spread) => spread.is_introspection(db),
            Selection::InlineFragment(inline) => inline.is_introspection(db),
        })
    }

    /// Create a selection set for the concatenation of two selection sets' fields.
    ///
    /// This does not deduplicate fields: if the two selection sets both select a field `a`, the
    /// merged set will select field `a` twice.
    pub fn merge(&self, other: &SelectionSet) -> SelectionSet {
        let mut merged: Vec<Selection> =
            Vec::with_capacity(self.selection.len() + other.selection.len());
        merged.append(&mut self.selection.as_ref().clone());
        merged.append(&mut other.selection.as_ref().clone());

        SelectionSet {
            selection: Arc::new(merged),
        }
    }
}

#[derive(Clone, Debug, Hash, PartialEq, Eq)]
pub enum Selection {
    Field(Arc<Field>),
    FragmentSpread(Arc<FragmentSpread>),
    InlineFragment(Arc<InlineFragment>),
}
impl Selection {
    /// Get variables used in the selection set.
    pub fn variables(&self, db: &dyn HirDatabase) -> Vec<Variable> {
        match self {
            Selection::Field(field) => field.variables(db),
            Selection::FragmentSpread(fragment_spread) => fragment_spread.variables(db),
            Selection::InlineFragment(inline_fragment) => inline_fragment.variables(db),
        }
    }

    /// Returns `true` if the selection is [`Field`].
    ///
    /// [`Field`]: Selection::Field
    #[must_use]
    pub fn is_field(&self) -> bool {
        matches!(self, Self::Field(..))
    }

    /// Returns `true` if the selection is [`FragmentSpread`].
    ///
    /// [`FragmentSpread`]: Selection::FragmentSpread
    #[must_use]
    pub fn is_fragment_spread(&self) -> bool {
        matches!(self, Self::FragmentSpread(..))
    }

    /// Returns `true` if the selection is [`InlineFragment`].
    ///
    /// [`InlineFragment`]: Selection::InlineFragment
    #[must_use]
    pub fn is_inline_fragment(&self) -> bool {
        matches!(self, Self::InlineFragment(..))
    }

    /// Get the AST location information for this HIR node.
    pub fn loc(&self) -> HirNodeLocation {
        match self {
            Selection::Field(field) => field.loc(),
            Selection::FragmentSpread(fragment_spread) => fragment_spread.loc(),
            Selection::InlineFragment(inline_fragment) => inline_fragment.loc(),
        }
    }
}

#[derive(Clone, Debug, Hash, PartialEq, Eq)]
pub struct Field {
    pub(crate) alias: Option<Arc<Alias>>,
    pub(crate) name: Name,
    pub(crate) arguments: Arc<Vec<Argument>>,
    pub(crate) parent_obj: Option<String>,
    pub(crate) directives: Arc<Vec<Directive>>,
    pub(crate) selection_set: SelectionSet,
    pub(crate) loc: HirNodeLocation,
}

impl Field {
    /// Get a reference to the field's alias.
    pub fn alias(&self) -> Option<&Alias> {
        match &self.alias {
            Some(alias) => Some(alias.as_ref()),
            None => None,
        }
    }

    /// Get the field's name, corresponding to the definition it looks up.
    ///
    /// For example, in this operation, the `.name()` is "sourceField":
    /// ```graphql
    /// query GetField { alias: sourceField }
    /// ```
    pub fn name(&self) -> &str {
        self.name.src()
    }

    /// Get the name that will be used for this field selection in response formatting.
    ///
    /// For example, in this operation, the `.response_name()` is "sourceField":
    /// ```graphql
    /// query GetField { sourceField }
    /// ```
    ///
    /// But in this operation that uses an alias, the `.response_name()` is "responseField":
    /// ```graphql
    /// query GetField { responseField: sourceField }
    /// ```
    pub fn response_name(&self) -> &str {
        self.alias().map(Alias::name).unwrap_or_else(|| self.name())
    }

    /// Get a reference to field's type.
    pub fn ty(&self, db: &dyn HirDatabase) -> Option<Type> {
        let def = db
            .find_type_definition_by_name(self.parent_obj.as_ref()?.to_string())?
            .field(db, self.name())?
            .ty()
            .to_owned();
        Some(def)
    }

    /// Get the field's parent type definition.
    pub fn parent_type(&self, db: &dyn HirDatabase) -> Option<TypeDefinition> {
        db.find_type_definition_by_name(self.parent_obj.as_ref()?.to_string())
    }

    /// Get field's original field definition.
    pub fn field_definition(&self, db: &dyn HirDatabase) -> Option<FieldDefinition> {
        db.find_object_type_by_name(self.parent_obj.as_ref()?.to_string())?
            .self_fields()
            .iter()
            .find(|field| field.name() == self.name())
            .cloned()
    }

    /// Get a reference to the field's arguments.
    pub fn arguments(&self) -> &[Argument] {
        self.arguments.as_ref()
    }

    /// Get a reference to the field's directives.
    pub fn directives(&self) -> &[Directive] {
        self.directives.as_ref()
    }

    /// Returns the first directive with the given name.
    ///
    /// For repeatable directives, see [`directives_by_name`][Self::directives_by_name] (plural).
    pub fn directive_by_name(&self, name: &str) -> Option<&Directive> {
        self.directives_by_name(name).next()
    }

    /// Returns an iterator of directives with the given name.
    ///
    /// For non-repeatable directives, [`directive_by_name`][Self::directive_by_name] (singular).
    pub fn directives_by_name<'def: 'name, 'name>(
        &'def self,
        name: &'name str,
    ) -> impl Iterator<Item = &'def Directive> + 'name {
        self.directives()
            .iter()
            .filter(move |directive| directive.name() == name)
    }

    /// Get a reference to the field's selection set.
    pub fn selection_set(&self) -> &SelectionSet {
        &self.selection_set
    }

    /// Return an iterator over the variables used in arguments to this field and its directives.
    fn self_used_variables(&self) -> impl Iterator<Item = Variable> + '_ {
        self.arguments
            .iter()
            .chain(
                self.directives()
                    .iter()
                    .flat_map(|directive| directive.arguments()),
            )
            .filter_map(|arg| match arg.value() {
                Value::Variable(var) => Some(var.clone()),
                _ => None,
            })
    }

    /// Get variables used in the field, including in sub-selections.
    ///
    /// For example, with this field:
    /// ```graphql
    /// {
    ///   field(arg: $arg) {
    ///     number(formatAs: $format)
    ///   }
    /// }
    /// ```
    /// the used variables are `$arg` and `$format`.
    pub fn variables(&self, db: &dyn HirDatabase) -> Vec<Variable> {
        let mut vars = self.self_used_variables().collect::<Vec<_>>();
        vars.extend(self.selection_set.variables(db));
        vars
    }

    /// Get the AST location information for this HIR node.
    pub fn loc(&self) -> HirNodeLocation {
        self.loc
    }

    /// Returns true if this is an introspection field (i.e. it's
    /// [`Self::name()`] is one of __type, or __schema).
    pub fn is_introspection(&self) -> bool {
        let field_name = self.name();
        field_name == "__type" || field_name == "__schema" || field_name == "__typename"
    }
}

#[derive(Clone, Debug, Hash, PartialEq, Eq)]
pub struct InlineFragment {
    pub(crate) type_condition: Option<Name>,
    pub(crate) directives: Arc<Vec<Directive>>,
    pub(crate) selection_set: SelectionSet,
    pub(crate) loc: HirNodeLocation,
}

impl InlineFragment {
    /// Get a reference to inline fragment's type condition.
    pub fn type_condition(&self) -> Option<&str> {
        self.type_condition.as_ref().map(|t| t.src())
    }

    /// Get a reference to inline fragment's directives.
    pub fn directives(&self) -> &[Directive] {
        self.directives.as_ref()
    }

    /// Returns the first directive with the given name.
    ///
    /// For repeatable directives, see [`directives_by_name`][Self::directives_by_name] (plural).
    pub fn directive_by_name(&self, name: &str) -> Option<&Directive> {
        self.directives_by_name(name).next()
    }

    /// Returns an iterator of directives with the given name.
    ///
    /// For non-repeatable directives, [`directive_by_name`][Self::directive_by_name] (singular).
    pub fn directives_by_name<'def: 'name, 'name>(
        &'def self,
        name: &'name str,
    ) -> impl Iterator<Item = &'def Directive> + 'name {
        self.directives()
            .iter()
            .filter(move |directive| directive.name() == name)
    }

    /// Get a reference inline fragment's selection set.
    pub fn selection_set(&self) -> &SelectionSet {
        &self.selection_set
    }

    /// Return an iterator over the variables used in directives on this spread.
    ///
    /// Variables used *inside* the fragment are not included. For that, use
    /// [`variables()`][Self::variables].
    pub fn self_used_variables(&self) -> impl Iterator<Item = Variable> + '_ {
        self.directives()
            .iter()
            .flat_map(Directive::arguments)
            .filter_map(|arg| match arg.value() {
                Value::Variable(var) => Some(var.clone()),
                _ => None,
            })
    }

    /// Get variables in use in the inline fragment.
    pub fn variables(&self, db: &dyn HirDatabase) -> Vec<Variable> {
        self.selection_set.variables(db)
    }

    /// Get the AST location information for this HIR node.
    pub fn loc(&self) -> HirNodeLocation {
        self.loc
    }

    /// Returns true if the inline fragment's [`SelectionSet`] is an introspection.
    pub fn is_introspection(&self, db: &dyn HirDatabase) -> bool {
        self.selection_set().is_introspection(db)
    }
}

#[derive(Clone, Debug, Hash, PartialEq, Eq)]
pub struct FragmentSpread {
    pub(crate) name: Name,
    pub(crate) directives: Arc<Vec<Directive>>,
    pub(crate) loc: HirNodeLocation,
}

impl FragmentSpread {
    /// Get a reference to the fragment spread's name.
    pub fn name(&self) -> &str {
        self.name.src()
    }

    /// Get the fragment definition this fragment spread is referencing.
    pub fn fragment(&self, db: &dyn HirDatabase) -> Option<Arc<FragmentDefinition>> {
        db.find_fragment_by_name(self.loc.file_id(), self.name().to_string())
    }

    /// Return an iterator over the variables used in directives on this spread.
    ///
    /// Variables used by the fragment definition are not included. For that, use
    /// [`variables()`][Self::variables].
    pub fn self_used_variables(&self) -> impl Iterator<Item = Variable> + '_ {
        self.directives()
            .iter()
            .flat_map(Directive::arguments)
            .filter_map(|arg| match arg.value() {
                Value::Variable(var) => Some(var.clone()),
                _ => None,
            })
    }

    /// Get fragment spread's defined variables.
    pub fn variables(&self, db: &dyn HirDatabase) -> Vec<Variable> {
        self.fragment(db)
            .map(|fragment| fragment.variables(db))
            .unwrap_or_default()
    }

    /// Get a reference to fragment spread directives.
    pub fn directives(&self) -> &[Directive] {
        self.directives.as_ref()
    }

    /// Returns the first directive with the given name.
    ///
    /// For repeatable directives, see [`directives_by_name`][Self::directives_by_name] (plural).
    pub fn directive_by_name(&self, name: &str) -> Option<&Directive> {
        self.directives_by_name(name).next()
    }

    /// Returns an iterator of directives with the given name.
    ///
    /// For non-repeatable directives, [`directive_by_name`][Self::directive_by_name] (singular).
    pub fn directives_by_name<'def: 'name, 'name>(
        &'def self,
        name: &'name str,
    ) -> impl Iterator<Item = &'def Directive> + 'name {
        self.directives()
            .iter()
            .filter(move |directive| directive.name() == name)
    }

    /// Get the AST location information for this HIR node.
    pub fn loc(&self) -> HirNodeLocation {
        self.loc
    }

    /// Returns true if the fragment referenced by this spread exists and its
    /// [`SelectionSet`] is an introspection.
    pub fn is_introspection(&self, db: &dyn HirDatabase) -> bool {
        let maybe_fragment = self.fragment(db);
        maybe_fragment.map_or(false, |fragment| {
            fragment.selection_set.is_introspection(db)
        })
    }
}

#[derive(Clone, Debug, Hash, PartialEq, Eq)]
pub struct Alias(pub String);
impl Alias {
    pub fn name(&self) -> &str {
        &self.0
    }
}

#[derive(Copy, Clone, Debug, Hash, PartialEq, Eq)]
pub struct Float {
    inner: ordered_float::OrderedFloat<f64>,
}

impl Float {
    pub fn new(float: f64) -> Self {
        Self {
            inner: OrderedFloat(float),
        }
    }

    pub fn get(self) -> f64 {
        self.inner.0
    }

    /// If the value is in the `i32` range, convert by rounding towards zero.
    ///
    /// (This is mostly useful when matching on [`Value::Int`]
    /// where the value is known not to have a fractional part
    ///  so the rounding mode doesn’t affect the result.)
    pub fn to_i32_checked(self) -> Option<i32> {
        let float = self.inner.0;
        if float <= (i32::MAX as f64) && float >= (i32::MIN as f64) {
            Some(float as i32)
        } else {
            None
        }
    }
}

/// This pre-computes where to find items such as fields of an object type on a
/// type extension based on the item's name.
#[derive(Clone, Debug, Eq)]
pub(crate) struct ByNameWithExtensions {
    /// `(None, i)` designates `def.example[i]`.
    /// `(Some(j), i)` designates `def.extensions[j].example[i]`.
    indices: IndexMap<String, (Option<usize>, usize)>,
}

/// Equivalent to ignoring a `ByNameWithExtensions` field in `PartialEq` for its parent struct,
/// since it is determined by other fields.
impl PartialEq for ByNameWithExtensions {
    fn eq(&self, _other: &Self) -> bool {
        true
    }
}

/// Equivalent to ignoring a `ByNameWithExtensions` field in `Hash` for its parent struct,
/// since it is determined by other fields.
impl hash::Hash for ByNameWithExtensions {
    fn hash<H: hash::Hasher>(&self, _state: &mut H) {
        // do nothing
    }
}

impl ByNameWithExtensions {
    pub(crate) fn new<Item>(self_items: &[Item], name: impl Fn(&Item) -> &str) -> Self {
        let mut indices = IndexMap::new();
        for (i, item) in self_items.iter().enumerate() {
            indices.entry(name(item).to_owned()).or_insert((None, i));
        }
        ByNameWithExtensions { indices }
    }

    pub(crate) fn add_extension<Item>(
        &mut self,
        extension_index: usize,
        extension_items: &[Item],
        name: impl Fn(&Item) -> &str,
    ) {
        for (i, item) in extension_items.iter().enumerate() {
            self.indices
                .entry(name(item).to_owned())
                .or_insert((Some(extension_index), i));
        }
    }

    fn get_by_index<'a, Item, Ext>(
        &self,
        (ext, i): (Option<usize>, usize),
        self_items: &'a [Item],
        extensions: &'a [Arc<Ext>],
        extension_items: impl Fn(&'a Ext) -> &'a [Item],
    ) -> &'a Item {
        let items = if let Some(j) = ext {
            extension_items(&extensions[j])
        } else {
            self_items
        };
        &items[i]
    }

    pub(crate) fn get<'a, Item, Ext>(
        &self,
        name: &str,
        self_items: &'a [Item],
        extensions: &'a [Arc<Ext>],
        extension_items: impl Fn(&'a Ext) -> &'a [Item],
    ) -> Option<&'a Item> {
        let index = *self.indices.get(name)?;
        Some(self.get_by_index(index, self_items, extensions, extension_items))
    }

    pub(crate) fn iter<'a, Item, Ext>(
        &'a self,
        self_items: &'a [Item],
        extensions: &'a [Arc<Ext>],
        extension_items: impl Fn(&'a Ext) -> &'a [Item] + Copy + 'a,
    ) -> impl Iterator<Item = &'a Item> + ExactSizeIterator + DoubleEndedIterator {
        self.indices
            .values()
            .map(move |&index| self.get_by_index(index, self_items, extensions, extension_items))
    }
}

#[derive(Clone, Debug, Hash, PartialEq, Default, Eq)]
pub struct SchemaDefinition {
    pub(crate) description: Option<String>,
    pub(crate) directives: Arc<Vec<Directive>>,
    pub(crate) root_operation_type_definition: Arc<Vec<RootOperationTypeDefinition>>,
    pub(crate) loc: Option<HirNodeLocation>,
    pub(crate) extensions: Vec<Arc<SchemaExtension>>,
    pub(crate) root_operation_names: RootOperationNames,
}

#[derive(Default, Clone, Debug, Hash, PartialEq, Eq)]
pub(crate) struct RootOperationNames {
    pub(crate) query: Option<String>,
    pub(crate) mutation: Option<String>,
    pub(crate) subscription: Option<String>,
}

impl SchemaDefinition {
    pub fn description(&self) -> Option<&str> {
        self.description.as_deref()
    }

    /// Get a reference to the schema definition's directives (excluding those on extensions).
    pub fn self_directives(&self) -> &[Directive] {
        self.directives.as_ref()
    }

    /// Returns an iterator of directives on either the `schema` definition or its extensions
    pub fn directives(&self) -> impl Iterator<Item = &Directive> + '_ {
        self.self_directives()
            .iter()
            .chain(self.extensions.iter().flat_map(|ext| ext.directives()))
    }

    /// Returns the first directive with the given name.
    ///
    /// For repeatable directives, see [`directives_by_name`][Self::directives_by_name] (plural).
    ///
    /// Includes directives on either the `schema` definition or its extensions,
    /// like [`directives`][Self::directives].
    pub fn directive_by_name(&self, name: &str) -> Option<&Directive> {
        self.directives_by_name(name).next()
    }

    /// Returns an iterator of directives with the given name.
    ///
    /// For non-repeatable directives, [`directive_by_name`][Self::directive_by_name] (singular).
    ///
    /// Includes directives on either the `schema` definition or its extensions,
    /// like [`directives`][Self::directives].
    pub fn directives_by_name<'def: 'name, 'name>(
        &'def self,
        name: &'name str,
    ) -> impl Iterator<Item = &'def Directive> + 'name {
        self.directives()
            .filter(move |directive| directive.name() == name)
    }

    /// Returns the root operations from this schema definition,
    /// excluding those from schema extensions.
    pub fn self_root_operations(&self) -> &[RootOperationTypeDefinition] {
        self.root_operation_type_definition.as_ref()
    }

    /// Returns an iterator of root operations, from either on this schema defintion or its extensions.
    pub fn root_operations(&self) -> impl Iterator<Item = &RootOperationTypeDefinition> {
        self.self_root_operations().iter().chain(
            self.extensions()
                .iter()
                .flat_map(|ext| ext.root_operations()),
        )
    }

    /// Get the AST location information for this HIR node.
    pub fn loc(&self) -> Option<HirNodeLocation> {
        self.loc
    }

    /// Extensions that apply to this definition
    pub fn extensions(&self) -> &[Arc<SchemaExtension>] {
        &self.extensions
    }

    /// Returns the name of the object type for the `query` root operation,
    /// defined either on this schema defintion or its extensions.
    ///
    /// The corresponding object type definition can be found
    /// at [`compiler.db.object_types().get(name)`][HirDatabase::object_types].
    pub fn query(&self) -> Option<&str> {
        self.root_operation_names.query.as_deref()
    }

    /// Returns the name of the object type for the `mutation` root operation,
    /// defined either on this schema defintion or its extensions.
    ///
    /// The corresponding object type definition can be found
    /// at [`compiler.db.object_types().get(name)`][HirDatabase::object_types].
    pub fn mutation(&self) -> Option<&str> {
        self.root_operation_names.mutation.as_deref()
    }

    /// Returns the name of the object type for the `subscription` root operation,
    /// defined either on this schema defintion or its extensions.
    ///
    /// The corresponding object type definition can be found
    /// at [`compiler.db.object_types().get(name)`][HirDatabase::object_types].
    pub fn subscription(&self) -> Option<&str> {
        self.root_operation_names.subscription.as_deref()
    }
}

#[derive(Clone, Debug, Hash, PartialEq, Eq)]
pub struct RootOperationTypeDefinition {
    pub(crate) operation_ty: OperationType,
    pub(crate) named_type: Type,
    pub(crate) loc: Option<HirNodeLocation>,
}

impl RootOperationTypeDefinition {
    /// Get a reference to the root operation type definition's named type.
    pub fn named_type(&self) -> &Type {
        &self.named_type
    }

    /// Get the kind of the root operation type definition: `query`, `mutation`, or `subscription`
    pub fn operation_ty(&self) -> OperationType {
        self.operation_ty
    }

    /// Get the object type this root operation is referencing.
    pub fn object_type(&self, db: &dyn HirDatabase) -> Option<Arc<ObjectTypeDefinition>> {
        db.find_object_type_by_name(self.named_type().name())
    }

    /// Get the AST location information for this HIR node.
    pub fn loc(&self) -> Option<HirNodeLocation> {
        self.loc
    }
}

impl Default for RootOperationTypeDefinition {
    fn default() -> Self {
        Self {
            operation_ty: OperationType::Query,
            named_type: Type::Named {
                name: "Query".to_string(),
                loc: None,
            },
            loc: None,
        }
    }
}

#[derive(Clone, Debug, Hash, PartialEq, Eq)]
pub struct ObjectTypeDefinition {
    pub(crate) description: Option<String>,
    pub(crate) name: Name,
    pub(crate) implements_interfaces: Arc<Vec<ImplementsInterface>>,
    pub(crate) directives: Arc<Vec<Directive>>,
    pub(crate) fields_definition: Arc<Vec<FieldDefinition>>,
    pub(crate) loc: HirNodeLocation,
    pub(crate) extensions: Vec<Arc<ObjectTypeExtension>>,
    pub(crate) fields_by_name: ByNameWithExtensions,
    pub(crate) implements_interfaces_by_name: ByNameWithExtensions,
    pub(crate) is_introspection: bool,
    pub(crate) implicit_fields: Arc<Vec<FieldDefinition>>,
}

impl ObjectTypeDefinition {
    /// Get a reference to the object type definition's name.
    pub fn name(&self) -> &str {
        self.name.src()
    }

    /// Get a reference to Name's source.
    pub fn name_src(&self) -> &Name {
        &self.name
    }

    /// Get a reference to the object type definition's description.
    pub fn description(&self) -> Option<&str> {
        self.description.as_deref()
    }

    /// Get a reference to the object type definition's directives (excluding those on extensions).
    pub fn self_directives(&self) -> &[Directive] {
        self.directives.as_ref()
    }

    /// Returns an iterator of directives on either the type definition or its type extensions
    pub fn directives(&self) -> impl Iterator<Item = &Directive> + '_ {
        self.self_directives()
            .iter()
            .chain(self.extensions.iter().flat_map(|ext| ext.directives()))
    }

    /// Returns the first directive with the given name.
    ///
    /// For repeatable directives, see [`directives_by_name`][Self::directives_by_name] (plural).
    ///
    /// Includes directives on either the `schema` definition or its extensions,
    /// like [`directives`][Self::directives].
    pub fn directive_by_name(&self, name: &str) -> Option<&Directive> {
        self.directives_by_name(name).next()
    }

    /// Returns an iterator of directives with the given name.
    ///
    /// For non-repeatable directives, [`directive_by_name`][Self::directive_by_name] (singular).
    ///
    /// Includes directives on either the `schema` definition or its extensions,
    /// like [`directives`][Self::directives].
    pub fn directives_by_name<'def: 'name, 'name>(
        &'def self,
        name: &'name str,
    ) -> impl Iterator<Item = &'def Directive> + 'name {
        self.directives()
            .filter(move |directive| directive.name() == name)
    }

    /// Get a reference to the object type definition's field definitions,
    /// excluding fields from extensions.
    pub fn self_fields(&self) -> &[FieldDefinition] {
        self.fields_definition.as_ref()
    }

    /// Returns an iterator of fields of this object type,
    /// whether from its own definition or from extensions.
    pub fn fields(
        &self,
    ) -> impl Iterator<Item = &FieldDefinition> + ExactSizeIterator + DoubleEndedIterator {
        self.fields_by_name.iter(
            self.self_fields(),
            self.extensions(),
            ObjectTypeExtension::fields_definition,
        )
    }

    /// Find a field by its name, either in this object type definition or its extensions.
    pub fn field(&self, db: &dyn HirDatabase, name: &str) -> Option<&FieldDefinition> {
        self.fields_by_name
            .get(
                name,
                self.self_fields(),
                self.extensions(),
                ObjectTypeExtension::fields_definition,
            )
            .or_else(|| self.implicit_fields(db).iter().find(|f| f.name() == name))
    }

    /// Returns interfaces implemented by this object type definition,
    /// excluding those from extensions.
    pub fn self_implements_interfaces(&self) -> &[ImplementsInterface] {
        self.implements_interfaces.as_ref()
    }

    /// Returns an iterator of interfaces implemented by this object type,
    /// whether from its own definition or from extensions.
    pub fn implements_interfaces(
        &self,
    ) -> impl Iterator<Item = &ImplementsInterface> + ExactSizeIterator + DoubleEndedIterator {
        self.implements_interfaces_by_name.iter(
            self.self_implements_interfaces(),
            self.extensions(),
            ObjectTypeExtension::implements_interfaces,
        )
    }

    /// Returns whether this object type implements the interface of the given name,
    /// either in its own definition or its extensions.
    pub fn implements_interface(&self, name: &str) -> bool {
        self.implements_interfaces_by_name
            .get(
                name,
                self.self_implements_interfaces(),
                self.extensions(),
                ObjectTypeExtension::implements_interfaces,
            )
            .is_some()
    }

    /// Get the AST location information for this HIR node.
    pub fn loc(&self) -> HirNodeLocation {
        self.loc
    }

    /// Extensions that apply to this definition
    pub fn extensions(&self) -> &[Arc<ObjectTypeExtension>] {
        &self.extensions
    }

    pub(crate) fn push_extension(&mut self, ext: Arc<ObjectTypeExtension>) {
        let next_index = self.extensions.len();
        self.fields_by_name.add_extension(
            next_index,
            ext.fields_definition(),
            FieldDefinition::name,
        );
        self.implements_interfaces_by_name.add_extension(
            next_index,
            ext.implements_interfaces(),
            ImplementsInterface::interface,
        );
        self.extensions.push(ext);
    }

    /// Returns `true` if this Object Type Definition is one of the
    /// introspection types:
    ///
    /// `__Schema`, `__Type`, `__Field`, `__InputValue`,
    /// `__EnumValue`, `__Directive`
    pub fn is_introspection(&self) -> bool {
        self.is_introspection
    }

    pub(crate) fn implicit_fields(&self, db: &dyn HirDatabase) -> &[FieldDefinition] {
        let is_root_query = db
            .schema()
            .root_operations()
            .any(|op| op.operation_ty().is_query() && op.named_type().name() == self.name());
        if is_root_query {
            self.implicit_fields.as_ref()
        } else {
            let position = self
                .implicit_fields
                .iter()
                .cloned()
                .position(|f| f.name() == "__typename")
                .unwrap();
            &self.implicit_fields[position..position + 1]
        }
    }
}

#[derive(Clone, Debug, Hash, PartialEq, Eq)]
pub struct ImplementsInterface {
    pub(crate) interface: Name,
    pub(crate) loc: HirNodeLocation,
}

impl ImplementsInterface {
    /// Get the interface this implements interface is referencing.
    pub fn interface_definition(
        &self,
        db: &dyn HirDatabase,
    ) -> Option<Arc<InterfaceTypeDefinition>> {
        db.find_interface_by_name(self.interface().to_string())
    }

    /// Get implements interfaces' interface name.
    pub fn interface(&self) -> &str {
        self.interface.src()
    }

    /// Get the AST location information for this HIR node.
    pub fn loc(&self) -> HirNodeLocation {
        self.loc
    }
}

#[derive(Clone, Debug, Hash, PartialEq, Eq)]
pub struct FieldDefinition {
    pub(crate) description: Option<String>,
    pub(crate) name: Name,
    pub(crate) arguments: ArgumentsDefinition,
    pub(crate) ty: Type,
    pub(crate) directives: Arc<Vec<Directive>>,
    pub(crate) loc: Option<HirNodeLocation>,
}

impl FieldDefinition {
    /// Get a reference to the field definition's name.
    pub fn name(&self) -> &str {
        self.name.src()
    }

    /// Get a reference to the field definition's description.
    pub fn description(&self) -> Option<&str> {
        self.description.as_deref()
    }

    /// Get a reference to the field's directives.
    pub fn directives(&self) -> &[Directive] {
        self.directives.as_ref()
    }

    /// Returns the first directive with the given name.
    ///
    /// For repeatable directives, see [`directives_by_name`][Self::directives_by_name] (plural).
    pub fn directive_by_name(&self, name: &str) -> Option<&Directive> {
        self.directives_by_name(name).next()
    }

    /// Returns an iterator of directives with the given name.
    ///
    /// For non-repeatable directives, [`directive_by_name`][Self::directive_by_name] (singular).
    pub fn directives_by_name<'def: 'name, 'name>(
        &'def self,
        name: &'name str,
    ) -> impl Iterator<Item = &'def Directive> + 'name {
        self.directives()
            .iter()
            .filter(move |directive| directive.name() == name)
    }

    /// Get the AST location information for this HIR node.
    pub fn loc(&self) -> Option<HirNodeLocation> {
        self.loc
    }

    /// Get a reference to field definition's type.
    pub fn ty(&self) -> &Type {
        &self.ty
    }

    /// Get a reference to field definition's arguments
    pub fn arguments(&self) -> &ArgumentsDefinition {
        &self.arguments
    }
}

#[derive(Clone, Debug, Hash, PartialEq, Eq)]
pub struct ArgumentsDefinition {
    pub(crate) input_values: Arc<Vec<InputValueDefinition>>,
    pub(crate) loc: Option<HirNodeLocation>,
}

impl ArgumentsDefinition {
    /// Get a reference to arguments definition's input values.
    pub fn input_values(&self) -> &[InputValueDefinition] {
        self.input_values.as_ref()
    }

    /// Get the AST location information for this HIR node.
    pub fn loc(&self) -> Option<HirNodeLocation> {
        self.loc
    }
}

#[derive(Clone, Debug, Hash, PartialEq, Eq)]
pub struct InputValueDefinition {
    pub(crate) description: Option<String>,
    pub(crate) name: Name,
    pub(crate) ty: Type,
    pub(crate) default_value: Option<DefaultValue>,
    pub(crate) directives: Arc<Vec<Directive>>,
    pub(crate) loc: Option<HirNodeLocation>,
}

impl InputValueDefinition {
    /// Get a reference to input value definition's name.
    pub fn name(&self) -> &str {
        self.name.src()
    }

    /// Get a reference to input value definition's description.
    pub fn description(&self) -> Option<&str> {
        self.description.as_deref()
    }

    /// Return the directives used on this input value definition.
    pub fn directives(&self) -> &[Directive] {
        self.directives.as_ref()
    }

    /// Returns the first directive with the given name.
    ///
    /// For repeatable directives, see [`directives_by_name`][Self::directives_by_name] (plural).
    pub fn directive_by_name(&self, name: &str) -> Option<&Directive> {
        self.directives_by_name(name).next()
    }

    /// Returns an iterator of directives with the given name.
    ///
    /// For non-repeatable directives, [`directive_by_name`][Self::directive_by_name] (singular).
    pub fn directives_by_name<'def: 'name, 'name>(
        &'def self,
        name: &'name str,
    ) -> impl Iterator<Item = &'def Directive> + 'name {
        self.directives()
            .iter()
            .filter(move |directive| directive.name() == name)
    }

    /// Get the AST location information for this HIR node.
    pub fn loc(&self) -> Option<HirNodeLocation> {
        self.loc
    }

    /// Get a reference to input value definition's type.
    pub fn ty(&self) -> &Type {
        &self.ty
    }

    /// Get a refernce to inpul value definition's default_value.
    pub fn default_value(&self) -> Option<&DefaultValue> {
        self.default_value.as_ref()
    }

    /// If the argument does not have a default value and has a non-null type,
    /// a value must be provided by users.
    pub fn is_required(&self) -> bool {
        self.ty().is_non_null() && self.default_value.is_none()
    }
}

#[derive(Clone, Debug, Hash, PartialEq, Eq)]
pub struct ScalarTypeDefinition {
    pub(crate) description: Option<String>,
    pub(crate) name: Name,
    pub(crate) directives: Arc<Vec<Directive>>,
    pub(crate) built_in: bool,
    pub(crate) loc: HirNodeLocation,
    pub(crate) extensions: Vec<Arc<ScalarTypeExtension>>,
}

impl ScalarTypeDefinition {
    /// Get the scalar type definition's id.

    /// Get a reference to the scalar definition's name.
    pub fn name(&self) -> &str {
        self.name.src()
    }

    /// Get a reference to Name's source.
    pub fn name_src(&self) -> &Name {
        &self.name
    }

    /// Get a reference to the scalar definition's description.
    pub fn description(&self) -> Option<&str> {
        self.description.as_deref()
    }

    /// Get a reference to scalar definition's directives (excluding those on extensions).
    pub fn self_directives(&self) -> &[Directive] {
        self.directives.as_ref()
    }

    /// Returns an iterator of directives on either the type definition or its type extensions
    pub fn directives(&self) -> impl Iterator<Item = &Directive> + '_ {
        self.self_directives()
            .iter()
            .chain(self.extensions.iter().flat_map(|ext| ext.directives()))
    }

    /// Returns the first directive with the given name.
    ///
    /// For repeatable directives, see [`directives_by_name`][Self::directives_by_name] (plural).
    ///
    /// Includes directives on either the `schema` definition or its extensions,
    /// like [`directives`][Self::directives].
    pub fn directive_by_name(&self, name: &str) -> Option<&Directive> {
        self.directives_by_name(name).next()
    }

    /// Returns an iterator of directives with the given name.
    ///
    /// For non-repeatable directives, [`directive_by_name`][Self::directive_by_name] (singular).
    ///
    /// Includes directives on either the `schema` definition or its extensions,
    /// like [`directives`][Self::directives].
    pub fn directives_by_name<'def: 'name, 'name>(
        &'def self,
        name: &'name str,
    ) -> impl Iterator<Item = &'def Directive> + 'name {
        self.directives()
            .filter(move |directive| directive.name() == name)
    }

    /// Returns true if the current scalar is a GraphQL built in.
    pub fn is_built_in(&self) -> bool {
        self.built_in
    }

    /// Get the AST location information for this HIR node.
    pub fn loc(&self) -> HirNodeLocation {
        self.loc
    }

    /// Extensions that apply to this definition
    pub fn extensions(&self) -> &[Arc<ScalarTypeExtension>] {
        &self.extensions
    }

    pub(crate) fn push_extension(&mut self, ext: Arc<ScalarTypeExtension>) {
        self.extensions.push(ext);
    }
}

#[derive(Clone, Debug, Hash, PartialEq, Eq)]
pub struct EnumTypeDefinition {
    pub(crate) description: Option<String>,
    pub(crate) name: Name,
    pub(crate) directives: Arc<Vec<Directive>>,
    pub(crate) enum_values_definition: Arc<Vec<EnumValueDefinition>>,
    pub(crate) loc: HirNodeLocation,
    pub(crate) extensions: Vec<Arc<EnumTypeExtension>>,
    pub(crate) values_by_name: ByNameWithExtensions,
    pub(crate) is_introspection: bool,
}

impl EnumTypeDefinition {
    /// Get a reference to the enum definition's name.
    pub fn name(&self) -> &str {
        self.name.src()
    }

    /// Get a reference to Name's source.
    pub fn name_src(&self) -> &Name {
        &self.name
    }

    /// Get a reference to the enum definition's description.
    pub fn description(&self) -> Option<&str> {
        self.description.as_deref()
    }

    /// Get a reference to enum definition's directives (excluding those on extensions).
    pub fn self_directives(&self) -> &[Directive] {
        self.directives.as_ref()
    }

    /// Returns an iterator of directives on either the type definition or its type extensions
    pub fn directives(&self) -> impl Iterator<Item = &Directive> + '_ {
        self.self_directives()
            .iter()
            .chain(self.extensions.iter().flat_map(|ext| ext.directives()))
    }

    /// Returns the first directive with the given name.
    ///
    /// For repeatable directives, see [`directives_by_name`][Self::directives_by_name] (plural).
    ///
    /// Includes directives on either the `schema` definition or its extensions,
    /// like [`directives`][Self::directives].
    pub fn directive_by_name(&self, name: &str) -> Option<&Directive> {
        self.directives_by_name(name).next()
    }

    /// Returns an iterator of directives with the given name.
    ///
    /// For non-repeatable directives, [`directive_by_name`][Self::directive_by_name] (singular).
    ///
    /// Includes directives on either the `schema` definition or its extensions,
    /// like [`directives`][Self::directives].
    pub fn directives_by_name<'def: 'name, 'name>(
        &'def self,
        name: &'name str,
    ) -> impl Iterator<Item = &'def Directive> + 'name {
        self.directives()
            .filter(move |directive| directive.name() == name)
    }

    /// Returns the values of this enum definition, excluding those from extensions.
    pub fn self_values(&self) -> &[EnumValueDefinition] {
        self.enum_values_definition.as_ref()
    }

    /// Returns an iterator of values of this enum type,
    /// whether from its own definition or from extensions.
    pub fn values(
        &self,
    ) -> impl Iterator<Item = &EnumValueDefinition> + ExactSizeIterator + DoubleEndedIterator {
        self.values_by_name.iter(
            self.self_values(),
            self.extensions(),
            EnumTypeExtension::enum_values_definition,
        )
    }

    /// Find an enum value by its name, either in this enum type definition or its extensions.
    pub fn value(&self, name: &str) -> Option<&EnumValueDefinition> {
        self.values_by_name.get(
            name,
            self.self_values(),
            self.extensions(),
            EnumTypeExtension::enum_values_definition,
        )
    }

    /// Get the AST location information for this HIR node.
    pub fn loc(&self) -> HirNodeLocation {
        self.loc
    }

    /// Extensions that apply to this definition
    pub fn extensions(&self) -> &[Arc<EnumTypeExtension>] {
        &self.extensions
    }

    pub(crate) fn push_extension(&mut self, ext: Arc<EnumTypeExtension>) {
        let next_index = self.extensions.len();
        self.values_by_name.add_extension(
            next_index,
            ext.enum_values_definition(),
            EnumValueDefinition::enum_value,
        );
        self.extensions.push(ext);
    }

    /// Returns `true` if this Object Type Definition is one of the
    /// introspection types:
    ///
    /// `__TypeKind`, `__DirectiveLocation`
    pub fn is_introspection(&self) -> bool {
        self.is_introspection
    }
}

#[derive(Clone, Debug, Hash, PartialEq, Eq)]
pub struct EnumValueDefinition {
    pub(crate) description: Option<String>,
    pub(crate) enum_value: Name,
    pub(crate) directives: Arc<Vec<Directive>>,
    pub(crate) loc: HirNodeLocation,
}

impl EnumValueDefinition {
    pub fn description(&self) -> Option<&str> {
        self.description.as_deref()
    }

    /// Get a reference to enum value definition's enum value
    pub fn enum_value(&self) -> &str {
        self.enum_value.src()
    }

    /// Get a reference to enum value definition's directives.
    pub fn directives(&self) -> &[Directive] {
        self.directives.as_ref()
    }

    /// Returns the first directive with the given name.
    ///
    /// For repeatable directives, see [`directives_by_name`][Self::directives_by_name] (plural).
    pub fn directive_by_name(&self, name: &str) -> Option<&Directive> {
        self.directives_by_name(name).next()
    }

    /// Returns an iterator of directives with the given name.
    ///
    /// For non-repeatable directives, [`directive_by_name`][Self::directive_by_name] (singular).
    pub fn directives_by_name<'def: 'name, 'name>(
        &'def self,
        name: &'name str,
    ) -> impl Iterator<Item = &'def Directive> + 'name {
        self.directives()
            .iter()
            .filter(move |directive| directive.name() == name)
    }

    /// Get the AST location information for this HIR node.
    pub fn loc(&self) -> HirNodeLocation {
        self.loc
    }
}

#[derive(Clone, Debug, Hash, PartialEq, Eq)]
pub struct UnionTypeDefinition {
    pub(crate) description: Option<String>,
    pub(crate) name: Name,
    pub(crate) directives: Arc<Vec<Directive>>,
    pub(crate) union_members: Arc<Vec<UnionMember>>,
    pub(crate) loc: HirNodeLocation,
    pub(crate) extensions: Vec<Arc<UnionTypeExtension>>,
    pub(crate) members_by_name: ByNameWithExtensions,
    pub(crate) implicit_fields: Arc<Vec<FieldDefinition>>,
}

impl UnionTypeDefinition {
    /// Get a reference to the union definition's name.
    pub fn name(&self) -> &str {
        self.name.src()
    }

    /// Get a reference to Name's source.
    pub fn name_src(&self) -> &Name {
        &self.name
    }

    /// Get a reference to the union definition's description.
    pub fn description(&self) -> Option<&str> {
        self.description.as_deref()
    }

    /// Get a reference to union definition's directives (excluding those on extensions).
    pub fn self_directives(&self) -> &[Directive] {
        self.directives.as_ref()
    }

    /// Returns an iterator of directives on either the type definition or its type extensions
    pub fn directives(&self) -> impl Iterator<Item = &Directive> + '_ {
        self.self_directives()
            .iter()
            .chain(self.extensions.iter().flat_map(|ext| ext.directives()))
    }

    /// Returns the first directive with the given name.
    ///
    /// For repeatable directives, see [`directives_by_name`][Self::directives_by_name] (plural).
    ///
    /// Includes directives on either the `schema` definition or its extensions,
    /// like [`directives`][Self::directives].
    pub fn directive_by_name(&self, name: &str) -> Option<&Directive> {
        self.directives_by_name(name).next()
    }

    /// Returns an iterator of directives with the given name.
    ///
    /// For non-repeatable directives, [`directive_by_name`][Self::directive_by_name] (singular).
    ///
    /// Includes directives on either the `schema` definition or its extensions,
    /// like [`directives`][Self::directives].
    pub fn directives_by_name<'def: 'name, 'name>(
        &'def self,
        name: &'name str,
    ) -> impl Iterator<Item = &'def Directive> + 'name {
        self.directives()
            .filter(move |directive| directive.name() == name)
    }

    /// Get a reference to union definition's union members,
    /// excluding those from extensions.
    pub fn self_members(&self) -> &[UnionMember] {
        self.union_members.as_ref()
    }

    /// Returns an iterator of members of this union type,
    /// whether from its own definition or from extensions.
    pub fn members(
        &self,
    ) -> impl Iterator<Item = &UnionMember> + ExactSizeIterator + DoubleEndedIterator {
        self.members_by_name.iter(
            self.self_members(),
            self.extensions(),
            UnionTypeExtension::union_members,
        )
    }

    /// Returns whether the type of the given name is a member of this union type,
    /// either from the union type definition or its extensions.
    pub fn has_member(&self, name: &str) -> bool {
        self.members_by_name
            .get(
                name,
                self.self_members(),
                self.extensions(),
                UnionTypeExtension::union_members,
            )
            .is_some()
    }

    /// Get the AST location information for this HIR node.
    pub fn loc(&self) -> HirNodeLocation {
        self.loc
    }

    /// Extensions that apply to this definition
    pub fn extensions(&self) -> &[Arc<UnionTypeExtension>] {
        &self.extensions
    }

    pub(crate) fn push_extension(&mut self, ext: Arc<UnionTypeExtension>) {
        let next_index = self.extensions.len();
        self.members_by_name
            .add_extension(next_index, ext.union_members(), UnionMember::name);
        self.extensions.push(ext);
    }

    pub(crate) fn implicit_fields(&self) -> &[FieldDefinition] {
        self.implicit_fields.as_ref()
    }
}

#[derive(Clone, Debug, Hash, PartialEq, Eq)]
pub struct UnionMember {
    pub(crate) name: Name,
    pub(crate) loc: HirNodeLocation,
}

impl UnionMember {
    /// Get a reference to the union member's name.
    pub fn name(&self) -> &str {
        self.name.src()
    }

    /// Get the object definition this union member is referencing.
    pub fn object(&self, db: &dyn HirDatabase) -> Option<Arc<ObjectTypeDefinition>> {
        db.find_object_type_by_name(self.name().to_string())
    }

    /// Get the AST location information for this HIR node.
    pub fn loc(&self) -> HirNodeLocation {
        self.loc
    }
}

#[derive(Clone, Debug, Hash, PartialEq, Eq)]
pub struct InterfaceTypeDefinition {
    pub(crate) description: Option<String>,
    pub(crate) name: Name,
    pub(crate) implements_interfaces: Arc<Vec<ImplementsInterface>>,
    pub(crate) directives: Arc<Vec<Directive>>,
    pub(crate) fields_definition: Arc<Vec<FieldDefinition>>,
    pub(crate) loc: HirNodeLocation,
    pub(crate) extensions: Vec<Arc<InterfaceTypeExtension>>,
    pub(crate) fields_by_name: ByNameWithExtensions,
    pub(crate) implements_interfaces_by_name: ByNameWithExtensions,
    pub(crate) implicit_fields: Arc<Vec<FieldDefinition>>,
}

impl InterfaceTypeDefinition {
    /// Get a reference to the interface definition's name.
    pub fn name(&self) -> &str {
        self.name.src()
    }

    /// Get a reference to Name's source.
    pub fn name_src(&self) -> &Name {
        &self.name
    }

    /// Get a reference to the interface definition's description.
    pub fn description(&self) -> Option<&str> {
        self.description.as_deref()
    }

    /// Returns interfaces implemented by this interface type definition,
    /// excluding those from extensions.
    pub fn self_implements_interfaces(&self) -> &[ImplementsInterface] {
        self.implements_interfaces.as_ref()
    }

    /// Returns an iterator of interfaces implemented by this interface type,
    /// whether from its own definition or from extensions.
    pub fn implements_interfaces(
        &self,
    ) -> impl Iterator<Item = &ImplementsInterface> + ExactSizeIterator + DoubleEndedIterator {
        self.implements_interfaces_by_name.iter(
            self.self_implements_interfaces(),
            self.extensions(),
            InterfaceTypeExtension::implements_interfaces,
        )
    }

    /// Returns whether this interface type implements the interface of the given name,
    /// either in its own definition or its extensions.
    pub fn implements_interface(&self, name: &str) -> bool {
        self.implements_interfaces_by_name
            .get(
                name,
                self.self_implements_interfaces(),
                self.extensions(),
                InterfaceTypeExtension::implements_interfaces,
            )
            .is_some()
    }

    /// Get a reference to the interface definition's directives (excluding those on extensions).
    pub fn self_directives(&self) -> &[Directive] {
        self.directives.as_ref()
    }

    /// Returns an iterator of directives on either the type definition or its type extensions
    pub fn directives(&self) -> impl Iterator<Item = &Directive> + '_ {
        self.self_directives()
            .iter()
            .chain(self.extensions.iter().flat_map(|ext| ext.directives()))
    }

    /// Returns the first directive with the given name.
    ///
    /// For repeatable directives, see [`directives_by_name`][Self::directives_by_name] (plural).
    ///
    /// Includes directives on either the `schema` definition or its extensions,
    /// like [`directives`][Self::directives].
    pub fn directive_by_name(&self, name: &str) -> Option<&Directive> {
        self.directives_by_name(name).next()
    }

    /// Returns an iterator of directives with the given name.
    ///
    /// For non-repeatable directives, [`directive_by_name`][Self::directive_by_name] (singular).
    ///
    /// Includes directives on either the `schema` definition or its extensions,
    /// like [`directives`][Self::directives].
    pub fn directives_by_name<'def: 'name, 'name>(
        &'def self,
        name: &'name str,
    ) -> impl Iterator<Item = &'def Directive> + 'name {
        self.directives()
            .filter(move |directive| directive.name() == name)
    }

    /// Get a reference to interface definition's fields,
    /// excluding those from extensions.
    pub fn self_fields(&self) -> &[FieldDefinition] {
        self.fields_definition.as_ref()
    }

    /// Returns an iterator of fields of this interface type,
    /// whether from its own definition or from extensions.
    pub fn fields(
        &self,
    ) -> impl Iterator<Item = &FieldDefinition> + ExactSizeIterator + DoubleEndedIterator {
        self.fields_by_name.iter(
            self.self_fields(),
            self.extensions(),
            InterfaceTypeExtension::fields_definition,
        )
    }

    /// Find a field by its name, either in this interface type definition or its extensions.
    pub fn field(&self, name: &str) -> Option<&FieldDefinition> {
        self.fields_by_name
            .get(
                name,
                self.self_fields(),
                self.extensions(),
                InterfaceTypeExtension::fields_definition,
            )
            .or_else(|| self.implicit_fields().iter().find(|f| f.name() == name))
    }

    /// Get the AST location information for this HIR node.
    pub fn loc(&self) -> HirNodeLocation {
        self.loc
    }

    /// Extensions that apply to this definition
    pub fn extensions(&self) -> &[Arc<InterfaceTypeExtension>] {
        &self.extensions
    }

    pub(crate) fn push_extension(&mut self, ext: Arc<InterfaceTypeExtension>) {
        let next_index = self.extensions.len();
        self.fields_by_name.add_extension(
            next_index,
            ext.fields_definition(),
            FieldDefinition::name,
        );
        self.implements_interfaces_by_name.add_extension(
            next_index,
            ext.implements_interfaces(),
            ImplementsInterface::interface,
        );
        self.extensions.push(ext);
    }

    pub(crate) fn implicit_fields(&self) -> &[FieldDefinition] {
        self.implicit_fields.as_ref()
    }
}

#[derive(Clone, Debug, Hash, PartialEq, Eq)]
pub struct InputObjectTypeDefinition {
    pub(crate) description: Option<String>,
    pub(crate) name: Name,
    pub(crate) directives: Arc<Vec<Directive>>,
    pub(crate) input_fields_definition: Arc<Vec<InputValueDefinition>>,
    pub(crate) loc: HirNodeLocation,
    pub(crate) extensions: Vec<Arc<InputObjectTypeExtension>>,
    pub(crate) input_fields_by_name: ByNameWithExtensions,
}

impl InputObjectTypeDefinition {
    /// Get a reference to the input object definition's name.
    pub fn name(&self) -> &str {
        self.name.src()
    }

    /// Get a reference to Name's source.
    pub fn name_src(&self) -> &Name {
        &self.name
    }

    /// Get a reference to the input object definition's description.
    pub fn description(&self) -> Option<&str> {
        self.description.as_deref()
    }

    /// Get a reference to input object definition's directives (excluding those on extensions).
    pub fn self_directives(&self) -> &[Directive] {
        self.directives.as_ref()
    }

    /// Returns an iterator of directives on either the type definition or its type extensions
    pub fn directives(&self) -> impl Iterator<Item = &Directive> + '_ {
        self.self_directives()
            .iter()
            .chain(self.extensions.iter().flat_map(|ext| ext.directives()))
    }

    /// Returns the first directive with the given name.
    ///
    /// For repeatable directives, see [`directives_by_name`][Self::directives_by_name] (plural).
    ///
    /// Includes directives on either the `schema` definition or its extensions,
    /// like [`directives`][Self::directives].
    pub fn directive_by_name(&self, name: &str) -> Option<&Directive> {
        self.directives_by_name(name).next()
    }

    /// Returns an iterator of directives with the given name.
    ///
    /// For non-repeatable directives, [`directive_by_name`][Self::directive_by_name] (singular).
    ///
    /// Includes directives on either the `schema` definition or its extensions,
    /// like [`directives`][Self::directives].
    pub fn directives_by_name<'def: 'name, 'name>(
        &'def self,
        name: &'name str,
    ) -> impl Iterator<Item = &'def Directive> + 'name {
        self.directives()
            .filter(move |directive| directive.name() == name)
    }

    /// Get a reference to input fields definitions,
    /// excluding those from extensions.
    pub fn self_fields(&self) -> &[InputValueDefinition] {
        self.input_fields_definition.as_ref()
    }

    /// Returns an iterator of fields of this input object type,
    /// whether from its own definition or from extensions.
    pub fn fields(
        &self,
    ) -> impl Iterator<Item = &InputValueDefinition> + ExactSizeIterator + DoubleEndedIterator {
        self.input_fields_by_name.iter(
            self.self_fields(),
            self.extensions(),
            InputObjectTypeExtension::input_fields_definition,
        )
    }

    /// Find a field by its name, either in this input object type definition or its extensions.
    pub fn field(&self, name: &str) -> Option<&InputValueDefinition> {
        self.input_fields_by_name.get(
            name,
            self.self_fields(),
            self.extensions(),
            InputObjectTypeExtension::input_fields_definition,
        )
    }

    /// Get the AST location information for this HIR node.
    pub fn loc(&self) -> HirNodeLocation {
        self.loc
    }

    /// Extensions that apply to this definition
    pub fn extensions(&self) -> &[Arc<InputObjectTypeExtension>] {
        &self.extensions
    }

    pub(crate) fn push_extension(&mut self, ext: Arc<InputObjectTypeExtension>) {
        let next_index = self.extensions.len();
        self.input_fields_by_name.add_extension(
            next_index,
            ext.input_fields_definition(),
            InputValueDefinition::name,
        );
        self.extensions.push(ext);
    }
}

#[derive(Clone, Debug, Hash, PartialEq, Eq)]
pub struct Name {
    pub(crate) src: String,
    pub(crate) loc: Option<HirNodeLocation>,
}

impl Name {
    /// Get a reference to the name itself.
    pub fn src(&self) -> &str {
        self.src.as_ref()
    }

    /// Get the AST location information for this HIR node.
    pub fn loc(&self) -> Option<HirNodeLocation> {
        self.loc
    }
}

impl From<Name> for String {
    fn from(name: Name) -> String {
        name.src
    }
}

impl From<String> for Name {
    fn from(name: String) -> Name {
        Name {
            src: name,
            loc: None,
        }
    }
}

#[derive(Clone, Debug, Hash, PartialEq, Eq)]
pub struct SchemaExtension {
    pub(crate) directives: Arc<Vec<Directive>>,
    pub(crate) root_operation_type_definition: Arc<Vec<RootOperationTypeDefinition>>,
    pub(crate) loc: HirNodeLocation,
}

impl SchemaExtension {
    /// Get a reference to the schema definition's directives.
    pub fn directives(&self) -> &[Directive] {
        self.directives.as_ref()
    }

    /// Returns the first directive with the given name.
    ///
    /// For repeatable directives, see [`directives_by_name`][Self::directives_by_name] (plural).
    pub fn directive_by_name(&self, name: &str) -> Option<&Directive> {
        self.directives_by_name(name).next()
    }

    /// Returns an iterator of directives with the given name.
    ///
    /// For non-repeatable directives, [`directive_by_name`][Self::directive_by_name] (singular).
    pub fn directives_by_name<'def: 'name, 'name>(
        &'def self,
        name: &'name str,
    ) -> impl Iterator<Item = &'def Directive> + 'name {
        self.directives()
            .iter()
            .filter(move |directive| directive.name() == name)
    }

    /// Get a reference to the schema definition's root operation type definition.
    pub fn root_operations(&self) -> &[RootOperationTypeDefinition] {
        self.root_operation_type_definition.as_ref()
    }

    /// Get the AST location information for this HIR node.
    pub fn loc(&self) -> HirNodeLocation {
        self.loc
    }
}

#[derive(Clone, Debug, Hash, PartialEq, Eq)]
pub struct ScalarTypeExtension {
    pub(crate) name: Name,
    pub(crate) directives: Arc<Vec<Directive>>,
    pub(crate) loc: HirNodeLocation,
}

impl ScalarTypeExtension {
    /// Get a reference to the scalar definition's name.
    pub fn name(&self) -> &str {
        self.name.src()
    }

    /// Get a reference to Name's source.
    pub fn name_src(&self) -> &Name {
        &self.name
    }

    /// Get a reference to scalar definition's directives.
    pub fn directives(&self) -> &[Directive] {
        self.directives.as_ref()
    }

    /// Returns the first directive with the given name.
    ///
    /// For repeatable directives, see [`directives_by_name`][Self::directives_by_name] (plural).
    pub fn directive_by_name(&self, name: &str) -> Option<&Directive> {
        self.directives_by_name(name).next()
    }

    /// Returns an iterator of directives with the given name.
    ///
    /// For non-repeatable directives, [`directive_by_name`][Self::directive_by_name] (singular).
    pub fn directives_by_name<'def: 'name, 'name>(
        &'def self,
        name: &'name str,
    ) -> impl Iterator<Item = &'def Directive> + 'name {
        self.directives()
            .iter()
            .filter(move |directive| directive.name() == name)
    }

    /// Get the AST location information for this HIR node.
    pub fn loc(&self) -> HirNodeLocation {
        self.loc
    }
}

#[derive(Clone, Debug, Hash, PartialEq, Eq)]
pub struct ObjectTypeExtension {
    pub(crate) name: Name,
    pub(crate) implements_interfaces: Arc<Vec<ImplementsInterface>>,
    pub(crate) directives: Arc<Vec<Directive>>,
    pub(crate) fields_definition: Arc<Vec<FieldDefinition>>,
    pub(crate) loc: HirNodeLocation,
}

impl ObjectTypeExtension {
    /// Get a reference to the object type definition's name.
    pub fn name(&self) -> &str {
        self.name.src()
    }

    /// Get a reference to Name's source.
    pub fn name_src(&self) -> &Name {
        &self.name
    }
    /// Get a reference to the object type definition's directives.
    pub fn directives(&self) -> &[Directive] {
        self.directives.as_ref()
    }

    /// Returns the first directive with the given name.
    ///
    /// For repeatable directives, see [`directives_by_name`][Self::directives_by_name] (plural).
    pub fn directive_by_name(&self, name: &str) -> Option<&Directive> {
        self.directives_by_name(name).next()
    }

    /// Returns an iterator of directives with the given name.
    ///
    /// For non-repeatable directives, [`directive_by_name`][Self::directive_by_name] (singular).
    pub fn directives_by_name<'def: 'name, 'name>(
        &'def self,
        name: &'name str,
    ) -> impl Iterator<Item = &'def Directive> + 'name {
        self.directives()
            .iter()
            .filter(move |directive| directive.name() == name)
    }

    /// Get a reference to the object type definition's field definitions.
    pub fn fields_definition(&self) -> &[FieldDefinition] {
        self.fields_definition.as_ref()
    }

    /// Find a field in object type definition.
    pub fn field(&self, name: &str) -> Option<&FieldDefinition> {
        self.fields_definition().iter().find(|f| f.name() == name)
    }

    /// Get a reference to object type definition's implements interfaces vector.
    pub fn implements_interfaces(&self) -> &[ImplementsInterface] {
        self.implements_interfaces.as_ref()
    }

    /// Get the AST location information for this HIR node.
    pub fn loc(&self) -> HirNodeLocation {
        self.loc
    }
}

#[derive(Clone, Debug, Hash, PartialEq, Eq)]
pub struct InterfaceTypeExtension {
    pub(crate) name: Name,
    pub(crate) implements_interfaces: Arc<Vec<ImplementsInterface>>,
    pub(crate) directives: Arc<Vec<Directive>>,
    pub(crate) fields_definition: Arc<Vec<FieldDefinition>>,
    pub(crate) loc: HirNodeLocation,
}

impl InterfaceTypeExtension {
    /// Get a reference to the interface definition's name.
    pub fn name(&self) -> &str {
        self.name.src()
    }

    /// Get a reference to Name's source.
    pub fn name_src(&self) -> &Name {
        &self.name
    }

    /// Get a reference to interface definition's implements interfaces vector.
    pub fn implements_interfaces(&self) -> &[ImplementsInterface] {
        self.implements_interfaces.as_ref()
    }

    /// Get a reference to the interface definition's directives.
    pub fn directives(&self) -> &[Directive] {
        self.directives.as_ref()
    }

    /// Returns the first directive with the given name.
    ///
    /// For repeatable directives, see [`directives_by_name`][Self::directives_by_name] (plural).
    pub fn directive_by_name(&self, name: &str) -> Option<&Directive> {
        self.directives_by_name(name).next()
    }

    /// Returns an iterator of directives with the given name.
    ///
    /// For non-repeatable directives, [`directive_by_name`][Self::directive_by_name] (singular).
    pub fn directives_by_name<'def: 'name, 'name>(
        &'def self,
        name: &'name str,
    ) -> impl Iterator<Item = &'def Directive> + 'name {
        self.directives()
            .iter()
            .filter(move |directive| directive.name() == name)
    }

    /// Get a reference to interface definition's fields.
    pub fn fields_definition(&self) -> &[FieldDefinition] {
        self.fields_definition.as_ref()
    }

    /// Find a field in interface face definition.
    pub fn field(&self, name: &str) -> Option<&FieldDefinition> {
        self.fields_definition().iter().find(|f| f.name() == name)
    }

    /// Get the AST location information for this HIR node.
    pub fn loc(&self) -> HirNodeLocation {
        self.loc
    }
}

#[derive(Clone, Debug, Hash, PartialEq, Eq)]
pub struct UnionTypeExtension {
    pub(crate) name: Name,
    pub(crate) directives: Arc<Vec<Directive>>,
    pub(crate) union_members: Arc<Vec<UnionMember>>,
    pub(crate) loc: HirNodeLocation,
    pub(crate) members_by_name: ByNameWithExtensions,
}

impl UnionTypeExtension {
    /// Get a reference to the union definition's name.
    pub fn name(&self) -> &str {
        self.name.src()
    }

    /// Get a reference to Name's source.
    pub fn name_src(&self) -> &Name {
        &self.name
    }

    /// Get a reference to union definition's directives.
    pub fn directives(&self) -> &[Directive] {
        self.directives.as_ref()
    }

    /// Returns the first directive with the given name.
    ///
    /// For repeatable directives, see [`directives_by_name`][Self::directives_by_name] (plural).
    pub fn directive_by_name(&self, name: &str) -> Option<&Directive> {
        self.directives_by_name(name).next()
    }

    /// Returns an iterator of directives with the given name.
    ///
    /// For non-repeatable directives, [`directive_by_name`][Self::directive_by_name] (singular).
    pub fn directives_by_name<'def: 'name, 'name>(
        &'def self,
        name: &'name str,
    ) -> impl Iterator<Item = &'def Directive> + 'name {
        self.directives()
            .iter()
            .filter(move |directive| directive.name() == name)
    }

    /// Get a reference to union definition's union members.
    pub fn union_members(&self) -> &[UnionMember] {
        self.union_members.as_ref()
    }

    /// Get the AST location information for this HIR node.
    pub fn loc(&self) -> HirNodeLocation {
        self.loc
    }
}

#[derive(Clone, Debug, Hash, PartialEq, Eq)]
pub struct EnumTypeExtension {
    pub(crate) name: Name,
    pub(crate) directives: Arc<Vec<Directive>>,
    pub(crate) enum_values_definition: Arc<Vec<EnumValueDefinition>>,
    pub(crate) loc: HirNodeLocation,
}

impl EnumTypeExtension {
    /// Get a reference to the enum definition's name.
    pub fn name(&self) -> &str {
        self.name.src()
    }

    /// Get a reference to Name's source.
    pub fn name_src(&self) -> &Name {
        &self.name
    }

    /// Get a reference to enum definition's directives.
    pub fn directives(&self) -> &[Directive] {
        self.directives.as_ref()
    }

    /// Returns the first directive with the given name.
    ///
    /// For repeatable directives, see [`directives_by_name`][Self::directives_by_name] (plural).
    pub fn directive_by_name(&self, name: &str) -> Option<&Directive> {
        self.directives_by_name(name).next()
    }

    /// Returns an iterator of directives with the given name.
    ///
    /// For non-repeatable directives, [`directive_by_name`][Self::directive_by_name] (singular).
    pub fn directives_by_name<'def: 'name, 'name>(
        &'def self,
        name: &'name str,
    ) -> impl Iterator<Item = &'def Directive> + 'name {
        self.directives()
            .iter()
            .filter(move |directive| directive.name() == name)
    }

    /// Get a reference to enum definition's enum values definition vector.
    pub fn enum_values_definition(&self) -> &[EnumValueDefinition] {
        self.enum_values_definition.as_ref()
    }

    /// Get the AST location information for this HIR node.
    pub fn loc(&self) -> HirNodeLocation {
        self.loc
    }
}

#[derive(Clone, Debug, Hash, PartialEq, Eq)]
pub struct InputObjectTypeExtension {
    pub(crate) name: Name,
    pub(crate) directives: Arc<Vec<Directive>>,
    pub(crate) input_fields_definition: Arc<Vec<InputValueDefinition>>,
    pub(crate) loc: HirNodeLocation,
}

impl InputObjectTypeExtension {
    /// Get a reference to the input object definition's name.
    pub fn name(&self) -> &str {
        self.name.src()
    }

    /// Get a reference to Name's source.
    pub fn name_src(&self) -> &Name {
        &self.name
    }

    /// Get a reference to input object definition's directives.
    pub fn directives(&self) -> &[Directive] {
        self.directives.as_ref()
    }

    /// Returns the first directive with the given name.
    ///
    /// For repeatable directives, see [`directives_by_name`][Self::directives_by_name] (plural).
    pub fn directive_by_name(&self, name: &str) -> Option<&Directive> {
        self.directives_by_name(name).next()
    }

    /// Returns an iterator of directives with the given name.
    ///
    /// For non-repeatable directives, [`directive_by_name`][Self::directive_by_name] (singular).
    pub fn directives_by_name<'def: 'name, 'name>(
        &'def self,
        name: &'name str,
    ) -> impl Iterator<Item = &'def Directive> + 'name {
        self.directives()
            .iter()
            .filter(move |directive| directive.name() == name)
    }

    pub fn input_fields_definition(&self) -> &[InputValueDefinition] {
        self.input_fields_definition.as_ref()
    }

    /// Get the AST location information for this HIR node.
    pub fn loc(&self) -> HirNodeLocation {
        self.loc
    }
}

#[derive(Clone, Copy, Debug, Hash, PartialEq, Eq)]
pub struct HirNodeLocation {
    pub(crate) offset: usize,
    pub(crate) node_len: usize,
    pub(crate) file_id: FileId,
}

impl HirNodeLocation {
    pub(crate) fn new(file_id: FileId, node: &'_ SyntaxNode) -> Self {
        let text_range = node.text_range();
        Self {
            offset: text_range.start().into(),
            node_len: text_range.len().into(),
            file_id,
        }
    }

    /// Get file id of the current node.
    pub fn file_id(&self) -> FileId {
        self.file_id
    }

    /// Get source offset of the current node.
    pub fn offset(&self) -> usize {
        self.offset
    }

    /// Get the source offset of the end of the current node.
    pub fn end_offset(&self) -> usize {
        self.offset + self.node_len
    }

    /// Get node length.
    pub fn node_len(&self) -> usize {
        self.node_len
    }
}

impl<Ast: ast::AstNode> From<(FileId, &'_ Ast)> for HirNodeLocation {
    fn from((file_id, node): (FileId, &'_ Ast)) -> Self {
        Self::new(file_id, node.syntax())
    }
}

#[cfg(test)]
mod tests {
    use crate::hir::OperationDefinition;
    use crate::ApolloCompiler;
    use crate::HirDatabase;
    use std::sync::Arc;

    #[test]
    fn huge_floats() {
        let mut compiler = ApolloCompiler::new();
        compiler.add_type_system(
            "input HugeFloats {
                a: Float = 9876543210
                b: Float = 9876543210.0
                c: Float = 98765432109876543210
                d: Float = 98765432109876543210.0
            }",
            "huge_floats.graphql",
        );

        let default_values: Vec<_> = compiler
            .db
            .find_input_object_by_name("HugeFloats".into())
            .unwrap()
            .input_fields_definition
            .iter()
            .map(|field| {
                f64::try_from(field.default_value().unwrap())
                    .unwrap()
                    .to_string()
            })
            .collect();
        // The exact value is preserved, even outside of the range of i32
        assert_eq!(default_values[0], "9876543210");
        assert_eq!(default_values[1], "9876543210");
        // Beyond ~53 bits of mantissa we may lose precision,
        // but this is approximation is still in the range of finite f64 values.
        assert_eq!(default_values[2], "98765432109876540000");
        assert_eq!(default_values[3], "98765432109876540000");
    }

    #[test]
    fn root_operations() {
        let mut compiler = ApolloCompiler::new();
        let first = r#"
            schema @core(feature: "https://specs.apollo.dev/core/v0.1")
            type Query {
                field: Int
            }
            type Subscription {
                newsletter: [String]
            }
        "#;
        let second = r#"
            extend schema @core(feature: "https://specs.apollo.dev/join/v0.1") {
                query: MyQuery
            }
            type MyQuery {
                different_field: String
            }
        "#;
        compiler.add_type_system(first, "first.graphql");
        compiler.add_type_system(second, "second.graphql");

        let schema = compiler.db.schema();
        assert_eq!(
            schema
                .self_root_operations()
                .iter()
                .map(|op| op.named_type().name())
                .collect::<Vec<_>>(),
            ["Subscription"]
        );
        assert_eq!(
            schema
                .root_operations()
                .map(|op| op.named_type().name())
                .collect::<Vec<_>>(),
            ["Subscription", "MyQuery"]
        );
        assert!(schema.mutation().is_none());
        assert_eq!(schema.query().unwrap(), "MyQuery");
        assert_eq!(schema.subscription().unwrap(), "Subscription");
    }

    #[test]
    fn extensions() {
        let mut compiler = ApolloCompiler::new();
        let first = r#"
            scalar Scalar @specifiedBy(url: "https://apollographql.com")
            type Object implements Intf {
                field: Int,
            }
            type Object2 {
                field: String,
            }
            interface Intf {
                field: Int,
            }
            input Input {
                field: Enum,
            }
            enum Enum {
                VALUE,
            }
            union Union = Object | Object2;
        "#;
        let second = r#"
            extend scalar Scalar @deprecated(reason: "do something else")
            extend interface Intf implements Intf2 {
                field2: Scalar,
            }
            interface Intf2 {
                field3: String,
            }
            extend type Object implements Intf2 {
                field2: Scalar,
                field3: String,
            }
            extend enum Enum {
                "like VALUE, but more"
                VALUE_2,
            }
            extend input Input {
                field2: Int,
            }
            extend union Union = Query;
            type Query {
                object: Object,
            }
        "#;
        compiler.add_type_system(first, "first.graphql");
        compiler.add_type_system(second, "second.graphql");

        let scalar = &compiler.db.types_definitions_by_name()["Scalar"];
        let object = &compiler.db.object_types()["Object"];
        let interface = &compiler.db.interfaces()["Intf"];
        let input = &compiler.db.input_objects()["Input"];
        let enum_ = &compiler.db.enums()["Enum"];
        let union_ = &compiler.db.unions()["Union"];

        assert_eq!(
            scalar
                .self_directives()
                .iter()
                .map(|d| d.name())
                .collect::<Vec<_>>(),
            ["specifiedBy"]
        );
        assert_eq!(
            scalar.directives().map(|d| d.name()).collect::<Vec<_>>(),
            ["specifiedBy", "deprecated"]
        );
        assert_eq!(
            *scalar
                .directive_by_name("deprecated")
                .unwrap()
                .argument_by_name("reason")
                .unwrap(),
            super::Value::String("do something else".to_owned())
        );
        assert!(scalar.directive_by_name("haunted").is_none());

        assert_eq!(
            object
                .self_fields()
                .iter()
                .map(|f| f.name())
                .collect::<Vec<_>>(),
            ["field"]
        );
        assert_eq!(
            object.fields().map(|f| f.name()).collect::<Vec<_>>(),
            ["field", "field2", "field3"]
        );
        assert_eq!(
            object.field(&compiler.db, "field").unwrap().ty().name(),
            "Int"
        );
        assert!(object.field(&compiler.db, "field4").is_none());

        assert_eq!(
            object
                .self_implements_interfaces()
                .iter()
                .map(|i| i.interface())
                .collect::<Vec<_>>(),
            ["Intf"]
        );
        assert_eq!(
            object
                .implements_interfaces()
                .map(|f| f.interface())
                .collect::<Vec<_>>(),
            ["Intf", "Intf2"]
        );
        assert!(object.implements_interface("Intf2"));
        assert!(!object.implements_interface("Intf3"));

        assert_eq!(
            interface
                .self_fields()
                .iter()
                .map(|f| f.name())
                .collect::<Vec<_>>(),
            ["field"]
        );
        assert_eq!(
            interface.fields().map(|f| f.name()).collect::<Vec<_>>(),
            ["field", "field2"]
        );
        assert_eq!(interface.field("field").unwrap().ty().name(), "Int");
        assert!(interface.field("field4").is_none());

        assert!(interface.self_implements_interfaces().is_empty());
        assert_eq!(
            interface
                .implements_interfaces()
                .map(|f| f.interface())
                .collect::<Vec<_>>(),
            ["Intf2"]
        );
        assert!(interface.implements_interface("Intf2"));
        assert!(!interface.implements_interface("Intf3"));

        assert_eq!(
            input
                .self_fields()
                .iter()
                .map(|f| f.name())
                .collect::<Vec<_>>(),
            ["field"]
        );
        assert_eq!(
            input.fields().map(|f| f.name()).collect::<Vec<_>>(),
            ["field", "field2"]
        );
        assert_eq!(input.field("field").unwrap().ty().name(), "Enum");
        assert!(input.field("field3").is_none());

        assert_eq!(
            enum_
                .self_values()
                .iter()
                .map(|v| v.enum_value())
                .collect::<Vec<_>>(),
            ["VALUE"]
        );
        assert_eq!(
            enum_.values().map(|v| v.enum_value()).collect::<Vec<_>>(),
            ["VALUE", "VALUE_2"]
        );
        assert_eq!(
            enum_.value("VALUE_2").unwrap().description(),
            Some("like VALUE, but more")
        );
        assert!(enum_.value("VALUE_3").is_none());

        assert_eq!(
            union_
                .self_members()
                .iter()
                .map(|m| m.name())
                .collect::<Vec<_>>(),
            ["Object", "Object2"]
        );
        assert_eq!(
            union_.members().map(|m| m.name()).collect::<Vec<_>>(),
            ["Object", "Object2", "Query"]
        );
        assert!(union_.has_member("Object2"));
        assert!(!union_.has_member("Enum"));
    }

    #[test]
    fn query_extended_type() {
        let mut compiler = ApolloCompiler::new();
        compiler.add_type_system("type Query { foo: String }", "base.graphql");
        compiler.add_type_system("extend type Query { bar: Int }", "ext.graphql");
        compiler.add_executable("{ bar }", "query.graphql");
        let operations = compiler.db.all_operations();
        let fields = operations[0].fields(&compiler.db);
        // This unwrap failed before https://github.com/apollographql/apollo-rs/pull/482
        // changed the behavior of `ObjectTypeDefinition::field(name)` in `hir_db::parent_ty`
        let ty = fields[0].ty(&compiler.db).unwrap();
        assert_eq!(ty.name(), "Int");
    }

    #[test]
    fn syntax_errors() {
        let mut compiler = ApolloCompiler::new();
        compiler.add_type_system(
            "type Person {
                id: ID!
                name: String
                appearedIn: [Film]s
                directed: [Film]
            }",
            "person.graphql",
        );
        let person = compiler
            .db
            .find_object_type_by_name("Person".into())
            .unwrap();
        let hir_field_names: Vec<_> = person
            .fields_definition
            .iter()
            .map(|field| field.name())
            .collect();
        assert_eq!(hir_field_names, ["id", "name", "appearedIn", "directed"]);
    }

    #[test]
    fn is_introspection_operation() {
        let query_input = r#"
            query TypeIntrospect {
              __type(name: "User") {
                name
                fields {
                  name
                  type {
                    name
                  }
                }
              }
              __schema {
                types {
                  fields {
                    name
                  }
                }
              }
            }
        "#;

        let mut compiler = ApolloCompiler::new();
        let query_id = compiler.add_executable(query_input, "query.graphql");

        let db = compiler.db;
        let type_introspect: Arc<OperationDefinition> = db
            .find_operation(query_id, Some(String::from("TypeIntrospect")))
            .expect("TypeIntrospect operation does not exist");

        assert!(type_introspect.is_introspection(&db));
    }

    #[test]
    fn is_not_introspection_operation() {
        let mutation_input = r#"
            mutation PurchaseBasket {
              buyA5Wagyu(pounds: 15) {
                submitted
              }
            }
        "#;

        let query_input = r#"
            query CheckStock {
              isKagoshimaWagyuInstock

              __schema {
                types {
                  fields {
                    name
                  }
                }
              }
            }
        "#;

        let mut compiler = ApolloCompiler::new();
        let query_id = compiler.add_executable(query_input, "query.graphql");
        let mutation_id = compiler.add_executable(mutation_input, "mutation.graphql");

        let db = compiler.db;
        let check_stock: Arc<OperationDefinition> = db
            .find_operation(query_id, Some("CheckStock".into()))
            .expect("CheckStock operation does not exist");

        let purchase_operation: Arc<OperationDefinition> = db
            .find_operation(mutation_id, Some("PurchaseBasket".into()))
            .expect("CheckStock operation does not exist");

        assert!(!check_stock.is_introspection(&db));
        assert!(!purchase_operation.is_introspection(&db));
    }

    #[test]
    fn is_introspection_deep() {
        let query_input = r#"
          query IntrospectDeepFragments {
            ...onRootTrippy
          }

          fragment onRootTrippy on Root {
             ...onRooten
          }

          fragment onRooten on Root {
            ...onRooten2

            ... on Root {
              __schema {
                types {
                  name
                }
              }
            }
          }

          fragment onRooten2 on Root {
             __type(name: "Root") {
              ...onType
            }
            ... on Root {
              __schema {
                directives {
                  name
                }
              }
            }
          }
          fragment onType on __Type {
            fields {
              name
            }
          }

          fragment onRooten2_not_intro on Root {
            species(id: "Ewok") {
              name
            }

            ... on Root {
              __schema {
                directives {
                  name
                }
              }
            }
         }
        "#;

        let query_input_not_introspect =
            query_input.replace("...onRooten2", "...onRooten2_not_intro");

        let mut compiler = ApolloCompiler::new();
        let query_id = compiler.add_executable(query_input, "query.graphql");
        let query_id_not_introspect =
            compiler.add_executable(query_input_not_introspect.as_str(), "query2.graphql");

        let db = compiler.db;
        let deep_introspect: Arc<OperationDefinition> = db
            .find_operation(query_id, Some("IntrospectDeepFragments".into()))
            .expect("IntrospectDeepFragments operation does not exist");

        assert!(deep_introspect.is_introspection(&db));

        let deep_introspect: Arc<OperationDefinition> = db
            .find_operation(
                query_id_not_introspect,
                Some("IntrospectDeepFragments".into()),
            )
            .expect("IntrospectDeepFragments operation does not exist");
        assert!(!deep_introspect.is_introspection(&db));
    }

    #[test]
    fn introspection_field_types() {
        let input = r#"
type Query {
  id: String
  name: String
  birthday: Date
}

scalar Date @specifiedBy(url: "datespec.com")

{
  __type(name: "User") {
    name
    fields {
      name
      type {
        name
      }
    }
  }
}
        "#;
        let mut compiler = ApolloCompiler::new();
        let file_id = compiler.add_type_system(input, "ts.graphql");

        let diagnostics = compiler.validate();
        assert!(diagnostics.is_empty());

        let db = compiler.db;
        let op = db.find_operation(file_id, None).unwrap();
        let ty_field = op
            .selection_set()
            .field("__type")
            .unwrap()
            .ty(&db)
            .unwrap()
            .name();

        assert_eq!(ty_field, "__Type");
    }

    #[test]
    fn built_in_types() {
        let input = r#"
type Query {
  id: String
  name: String
  birthday: Date
}
        "#;

        let mut compiler = ApolloCompiler::new();
        compiler.add_type_system(input, "ts.graphql");
        let db = compiler.db;

        // introspection types
        assert!(db
            .find_object_type_by_name("__Schema".to_string())
            .is_some());
        assert!(db.find_object_type_by_name("__Type".to_string()).is_some());
        assert!(db.find_enum_by_name("__TypeKind".to_string()).is_some());
        assert!(db.find_object_type_by_name("__Field".to_string()).is_some());
        assert!(db
            .find_object_type_by_name("__InputValue".to_string())
            .is_some());
        assert!(db
            .find_object_type_by_name("__EnumValue".to_string())
            .is_some());
        assert!(db
            .find_object_type_by_name("__Directive".to_string())
            .is_some());
        assert!(db
            .find_enum_by_name("__DirectiveLocation".to_string())
            .is_some());

        // scalar types
        assert!(db.find_scalar_by_name("Int".to_string()).is_some());
        assert!(db.find_scalar_by_name("Float".to_string()).is_some());
        assert!(db.find_scalar_by_name("Boolean".to_string()).is_some());
        assert!(db.find_scalar_by_name("String".to_string()).is_some());
        assert!(db.find_scalar_by_name("ID".to_string()).is_some());

        // directive definitions
        assert!(db
            .find_directive_definition_by_name("specifiedBy".to_string())
            .is_some());
        assert!(db
            .find_directive_definition_by_name("skip".to_string())
            .is_some());
        assert!(db
            .find_directive_definition_by_name("include".to_string())
            .is_some());
        assert!(db
            .find_directive_definition_by_name("deprecated".to_string())
            .is_some());
    }
}<|MERGE_RESOLUTION|>--- conflicted
+++ resolved
@@ -845,7 +845,6 @@
         self.loc
     }
 
-<<<<<<< HEAD
     /// Get the location information for the "head" of the directive definition, namely the
     /// `directive` keyword and the name.
     pub(crate) fn head_loc(&self) -> Option<HirNodeLocation> {
@@ -857,7 +856,8 @@
             }),
             _ => None,
         }
-=======
+    }
+
     /// Checks if current directive is one of built-in directives - `@skip`,
     /// `@include`, `@deprecated`, `@specifiedBy`.
     pub fn is_built_in(&self) -> bool {
@@ -865,7 +865,6 @@
             self.name(),
             "skip" | "include" | "deprecated" | "specifiedBy"
         )
->>>>>>> 0d96ef39
     }
 }
 
