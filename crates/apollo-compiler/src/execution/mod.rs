//! APIs related to [executing a GraphQL request][execution]
//! and returning a [GraphQL response][response]
//!
//! [execution]: https://spec.graphql.org/October2021/#sec-Execution
//! [response]: https://spec.graphql.org/October2021/#sec-Response

<<<<<<< HEAD
use crate::node::NodeLocation;
use crate::SourceMap;

/// A source location (line and column numbers) for a [`GraphQLError`].
#[derive(Debug, Clone, Copy, Hash, PartialEq, Eq, serde::Serialize, serde::Deserialize)]
pub struct GraphQLLocation {
    /// The line number for this location, starting at 1 for the first line.
    pub line: usize,
    /// The column number for this location, starting at 1 and counting characters (Unicode Scalar
    /// Values) like [`str::chars`].
    pub column: usize,
}
=======
#[macro_use]
mod resolver;
mod engine;
mod input_coercion;
mod introspection_execute;
mod introspection_split;
mod response;
mod result_coercion;
>>>>>>> d97abbc9

pub use self::input_coercion::coerce_variable_values;
pub use self::input_coercion::InputCoercionError;
pub use self::introspection_execute::SchemaIntrospectionQuery;
pub use self::introspection_split::SchemaIntrospectionError;
pub use self::introspection_split::SchemaIntrospectionSplit;
pub use self::response::GraphQLError;
pub use self::response::GraphQLLocation;
pub use self::response::Response;
pub use self::response::ResponseData;
pub use self::response::ResponseDataPathElement;
/// Re-export of the version of the `serde_json_bytes` crate used for [`JsonValue`] and [`JsonMap`]
pub use serde_json_bytes;

<<<<<<< HEAD
    /// Locations relevant to the error, if any.
    #[serde(default, skip_serializing_if = "Vec::is_empty")]
    pub locations: Vec<GraphQLLocation>,
}

impl GraphQLLocation {
    /// Convert a `NodeLocation` to a line and column number
    pub fn from_node(sources: &SourceMap, location: Option<NodeLocation>) -> Option<Self> {
        let loc = location?;
        let source = sources.get(&loc.file_id)?;
        source
            .get_line_column(loc.offset())
            .map(|(line, column)| GraphQLLocation {
                line: line + 1,
                column: column + 1,
            })
    }
}

impl GraphQLError {
    pub fn new(
        message: impl ToString,
        locations: impl IntoIterator<Item = GraphQLLocation>,
    ) -> Self {
        Self {
            message: message.to_string(),
            locations: locations.into_iter().collect(),
        }
    }
}
=======
/// A JSON-compatible dynamically-typed value.
///
/// Note: [`serde_json_bytes::Value`] is similar
/// to [`serde_json::Value`][serde_json_bytes::serde_json::Value]
/// but uses its reference-counted [`ByteString`][serde_json_bytes::ByteString]
/// for string values and map keys.
pub type JsonValue = serde_json_bytes::Value;

/// A JSON-compatible object/map with string keys and dynamically-typed values.
pub type JsonMap = serde_json_bytes::Map<serde_json_bytes::ByteString, JsonValue>;
>>>>>>> d97abbc9
<|MERGE_RESOLUTION|>--- conflicted
+++ resolved
@@ -4,20 +4,6 @@
 //! [execution]: https://spec.graphql.org/October2021/#sec-Execution
 //! [response]: https://spec.graphql.org/October2021/#sec-Response
 
-<<<<<<< HEAD
-use crate::node::NodeLocation;
-use crate::SourceMap;
-
-/// A source location (line and column numbers) for a [`GraphQLError`].
-#[derive(Debug, Clone, Copy, Hash, PartialEq, Eq, serde::Serialize, serde::Deserialize)]
-pub struct GraphQLLocation {
-    /// The line number for this location, starting at 1 for the first line.
-    pub line: usize,
-    /// The column number for this location, starting at 1 and counting characters (Unicode Scalar
-    /// Values) like [`str::chars`].
-    pub column: usize,
-}
-=======
 #[macro_use]
 mod resolver;
 mod engine;
@@ -26,7 +12,6 @@
 mod introspection_split;
 mod response;
 mod result_coercion;
->>>>>>> d97abbc9
 
 pub use self::input_coercion::coerce_variable_values;
 pub use self::input_coercion::InputCoercionError;
@@ -41,38 +26,6 @@
 /// Re-export of the version of the `serde_json_bytes` crate used for [`JsonValue`] and [`JsonMap`]
 pub use serde_json_bytes;
 
-<<<<<<< HEAD
-    /// Locations relevant to the error, if any.
-    #[serde(default, skip_serializing_if = "Vec::is_empty")]
-    pub locations: Vec<GraphQLLocation>,
-}
-
-impl GraphQLLocation {
-    /// Convert a `NodeLocation` to a line and column number
-    pub fn from_node(sources: &SourceMap, location: Option<NodeLocation>) -> Option<Self> {
-        let loc = location?;
-        let source = sources.get(&loc.file_id)?;
-        source
-            .get_line_column(loc.offset())
-            .map(|(line, column)| GraphQLLocation {
-                line: line + 1,
-                column: column + 1,
-            })
-    }
-}
-
-impl GraphQLError {
-    pub fn new(
-        message: impl ToString,
-        locations: impl IntoIterator<Item = GraphQLLocation>,
-    ) -> Self {
-        Self {
-            message: message.to_string(),
-            locations: locations.into_iter().collect(),
-        }
-    }
-}
-=======
 /// A JSON-compatible dynamically-typed value.
 ///
 /// Note: [`serde_json_bytes::Value`] is similar
@@ -82,5 +35,4 @@
 pub type JsonValue = serde_json_bytes::Value;
 
 /// A JSON-compatible object/map with string keys and dynamically-typed values.
-pub type JsonMap = serde_json_bytes::Map<serde_json_bytes::ByteString, JsonValue>;
->>>>>>> d97abbc9
+pub type JsonMap = serde_json_bytes::Map<serde_json_bytes::ByteString, JsonValue>;