--- conflicted
+++ resolved
@@ -1,17 +1,9 @@
 use std::{collections::HashMap, sync::Arc};
 
 use crate::{
-<<<<<<< HEAD
     diagnostics::{ApolloDiagnostic, DiagnosticData, Label},
-    hir::{OperationDefinition, Selection},
+    hir,
     FileId, ValidationDatabase,
-=======
-    diagnostics::{
-        IntrospectionField, MissingIdent, SingleRootField, UndefinedField, UniqueDefinition,
-        UnsupportedOperation,
-    },
-    hir, ApolloDiagnostic, FileId, ValidationDatabase,
->>>>>>> a88a3fe8
 };
 
 pub fn validate_operation_definitions(
@@ -105,14 +97,13 @@
     // Fields must exist on the type being queried.
     for op in operations.iter() {
         for selection in op.selection_set().selection() {
-            let obj_name = op.object_type(db.upcast()).map(|obj| obj.name().to_owned());
+            let obj_type = op.object_type(db.upcast());
+            let obj_name = obj_type.as_ref().map(|obj| obj.name().to_owned());
             if let hir::Selection::Field(field) = selection {
                 if field.ty(db.upcast()).is_none() {
-                    let offset = field.loc().offset();
-                    let len = field.loc().node_len();
-                    let field_name = field.name().into();
-                    let help = if let Some(obj_type) = obj_name {
-                        format!("`{field_name}` is not defined on `{obj_type}` type")
+                    let field_name = field.name();
+                    let help = if let Some(actual_name) = obj_name {
+                        format!("`{field_name}` is not defined on `{actual_name}` type")
                     } else {
                         format!(
                             "`{}` is not defined on the current {} root operation type.",
@@ -120,12 +111,28 @@
                             op.operation_ty()
                         )
                     };
-                    diagnostics.push(ApolloDiagnostic::UndefinedField(UndefinedField {
-                        field: field_name,
-                        src: db.source_code(field.loc().file_id()),
-                        definition: (offset, len).into(),
-                        help,
-                    }))
+                    let diagnostic = ApolloDiagnostic::new(
+                        db,
+                        field.loc().into(),
+                        DiagnosticData::UndefinedField {
+                            field: field_name.into(),
+                        },
+                    )
+                    .label(Label::new(
+                        field.loc(),
+                        format!("`{field_name}` field is not defined"),
+                    ))
+                    .help(help);
+
+                    let diagnostic = if let Some(ty) = obj_type {
+                        diagnostic.label(Label::new(
+                            ty.loc(),
+                            format!("`{}` declared here", ty.name()),
+                        ))
+                    } else {
+                        diagnostic
+                    };
+                    diagnostics.push(diagnostic)
                 }
             }
         }
@@ -147,11 +154,12 @@
         for selection in op.selection_set().selection() {
             if let hir::Selection::Field(field) = selection {
                 if field.is_introspection() {
-                    diagnostics.push(ApolloDiagnostic::IntrospectionField(IntrospectionField {
-                        field: field.name().into(),
-                        src: db.source_code(op.loc().file_id()),
-                        definition: (field.loc.offset(), field.loc.node_len()).into(),
-                    }));
+                    // TODO(@goto-bus-stop) Migrate to new diagnostics API
+                    // diagnostics.push(ApolloDiagnostic::IntrospectionField(IntrospectionField {
+                    //     field: field.name().into(),
+                    //     src: db.source_code(op.loc().file_id()),
+                    //     definition: (field.loc.offset(), field.loc.node_len()).into(),
+                    // }));
                 }
             }
         }
@@ -284,54 +292,6 @@
         diagnostics.extend(unsupported_ops)
     }
 
-<<<<<<< HEAD
-    // Fields must exist on the type being queried.
-    for op in operations.iter() {
-        for selection in op.selection_set().selection() {
-            let obj_type = op.object_type(db.upcast());
-            let obj_name = obj_type.as_ref().map(|obj| obj.name().to_owned());
-            if let Selection::Field(field) = selection {
-                if field.ty(db.upcast()).is_none() {
-                    let field_name = field.name();
-                    let help = if let Some(obj_type) = obj_name {
-                        format!("`{field_name}` is not defined on `{obj_type}` type")
-                    } else {
-                        format!(
-                            "`{}` is not defined on the current {} root operation type.",
-                            field_name,
-                            op.operation_ty()
-                        )
-                    };
-                    let diagnostic = ApolloDiagnostic::new(
-                        db,
-                        field.loc().into(),
-                        DiagnosticData::UndefinedField {
-                            field: field_name.into(),
-                        },
-                    )
-                    .label(Label::new(
-                        field.loc(),
-                        format!("`{field_name}` field is not defined"),
-                    ))
-                    .help(help);
-
-                    let diagnostic = if let Some(ty) = obj_type {
-                        diagnostic.label(Label::new(
-                            ty.loc(),
-                            format!("`{}` declared here", ty.name()),
-                        ))
-                    } else {
-                        diagnostic
-                    };
-
-                    diagnostics.push(diagnostic)
-                }
-            }
-        }
-    }
-
-=======
->>>>>>> a88a3fe8
     diagnostics
 }
 
