--- conflicted
+++ resolved
@@ -251,8 +251,6 @@
         arg: Argument,
     ) -> Result<(), ApolloDiagnostic>;
 
-<<<<<<< HEAD
-=======
     #[salsa::transparent]
     #[salsa::invoke(field::is_value_coercible)]
     fn is_value_coercible(
@@ -262,7 +260,6 @@
         var_defs: Arc<Vec<VariableDefinition>>,
     ) -> bool;
 
->>>>>>> d729a7cd
     /// Check if two fields will output the same type.
     ///
     /// If the two fields output different types, returns an `Err` containing diagnostic information.
