--- conflicted
+++ resolved
@@ -1,20 +1,9 @@
-<<<<<<< HEAD
-use std::{
-    collections::{HashMap, HashSet},
-    sync::Arc,
-};
+use std::sync::Arc;
 
 use crate::{
     database::db::Upcast,
-    diagnostics::{ApolloDiagnostic, DiagnosticData, Label},
-    hir,
-=======
-use std::sync::Arc;
-
-use crate::{
-    database::db::Upcast,
+    diagnostics::ApolloDiagnostic,
     hir::*,
->>>>>>> a88a3fe8
     validation::{
         argument, directive, enum_, fragment, input_object, interface, object, operation, scalar,
         schema, selection, union_, variable,
@@ -112,51 +101,8 @@
         dir_loc: DirectiveLocation,
     ) -> Vec<ApolloDiagnostic>;
 
-<<<<<<< HEAD
-pub fn check_input_values(
-    db: &dyn ValidationDatabase,
-    input_values: Arc<Vec<hir::InputValueDefinition>>,
-    // directive location depends on parent node location, so we pass this down from parent
-    dir_loc: hir::DirectiveLocation,
-) -> Vec<ApolloDiagnostic> {
-    let mut diagnostics = Vec::new();
-    let mut seen: HashMap<&str, &hir::InputValueDefinition> = HashMap::new();
-
-    for input_value in input_values.iter() {
-        diagnostics.extend(db.check_directives(input_value.directives().to_vec(), dir_loc));
-        let name = input_value.name();
-        if let Some(prev_arg) = seen.get(name) {
-            if let (Some(original_definition), Some(redefined_definition)) =
-                (prev_arg.loc(), input_value.loc())
-            {
-                diagnostics.push(
-                    ApolloDiagnostic::new(
-                        db,
-                        redefined_definition.into(),
-                        DiagnosticData::UniqueArgument {
-                            name: name.into(),
-                            original_definition: original_definition.into(),
-                            redefined_definition: redefined_definition.into(),
-                        },
-                    )
-                    .labels([
-                        Label::new(
-                            original_definition,
-                            format!("previous definition of `{name}` here"),
-                        ),
-                        Label::new(redefined_definition, format!("`{name}` redefined here")),
-                    ])
-                    .help(format!("`{name}` argument must only be defined once.")),
-                );
-            }
-        } else {
-            seen.insert(name, input_value);
-        }
-    }
-=======
     #[salsa::invoke(object::validate_object_type_definitions)]
     fn validate_object_type_definitions(&self) -> Vec<ApolloDiagnostic>;
->>>>>>> a88a3fe8
 
     #[salsa::invoke(operation::validate_subscription_operations)]
     fn validate_subscription_operations(
@@ -207,97 +153,15 @@
     #[salsa::invoke(fragment::validate_fragment_definitions)]
     fn validate_fragment_definitions(&self, file_id: FileId) -> Vec<ApolloDiagnostic>;
 
-<<<<<<< HEAD
-    diagnostics.extend(db.check_arguments(directive.arguments().to_vec()));
-
-    let name = directive.name();
-    let loc = directive.loc();
-
-    if let Some(directive) = db.find_directive_definition_by_name(name.into()) {
-        let allowed_loc: HashSet<hir::DirectiveLocation> =
-            HashSet::from_iter(directive.directive_locations().iter().cloned());
-        if !allowed_loc.contains(&dir_loc) {
-            let mut diag = ApolloDiagnostic::new(
-                    db,
-                    loc.into(),
-                    DiagnosticData::UnsupportedLocation {
-                        name: name.into(),
-                        dir_loc,
-                        directive_def: directive.loc.map(|loc| loc.into()),
-                    },
-            )
-                .label(Label::new(loc, format!("{dir_loc} is not a valid location")))
-                .help("the directive must be used in a location that the service has declared support for");
-            if let Some(directive_def_loc) = directive.loc {
-                diag = diag.label(Label::new(
-                    directive_def_loc,
-                    format!("consider adding {dir_loc} directive location here"),
-                ));
-            }
-            diagnostics.push(diag)
-        }
-    } else {
-        diagnostics.push(
-            ApolloDiagnostic::new(
-                db,
-                loc.into(),
-                DiagnosticData::UndefinedDefinition { name: name.into() },
-            )
-            .label(Label::new(loc, "not found in this scope")),
-        )
-    }
-=======
     #[salsa::invoke(selection::validate_selection_set)]
     fn validate_selection_set(&self, sel_set: SelectionSet) -> Vec<ApolloDiagnostic>;
->>>>>>> a88a3fe8
 
     #[salsa::invoke(selection::validate_selection)]
     fn validate_selection(&self, sel: Arc<Vec<Selection>>) -> Vec<ApolloDiagnostic>;
 
-<<<<<<< HEAD
-pub fn check_arguments(
-    db: &dyn ValidationDatabase,
-    arguments: Vec<hir::Argument>,
-) -> Vec<ApolloDiagnostic> {
-    let mut diagnostics = Vec::new();
-    let mut seen: HashMap<&str, &hir::Argument> = HashMap::new();
-
-    for argument in &arguments {
-        let name = argument.name();
-        if let Some(prev_arg) = seen.get(name) {
-            let original_definition = prev_arg.loc();
-            let redefined_definition = argument.loc();
-            diagnostics.push(
-                ApolloDiagnostic::new(
-                    db,
-                    redefined_definition.into(),
-                    DiagnosticData::UniqueArgument {
-                        name: name.into(),
-                        original_definition: original_definition.into(),
-                        redefined_definition: redefined_definition.into(),
-                    },
-                )
-                .labels([
-                    Label::new(
-                        original_definition,
-                        format!("previously provided `{name}` here"),
-                    ),
-                    Label::new(
-                        redefined_definition,
-                        format!("`{name}` provided again here"),
-                    ),
-                ])
-                .help(format!("`{name}` argument must only be provided once.")),
-            );
-        } else {
-            seen.insert(name, argument);
-        }
-    }
-=======
     #[salsa::invoke(variable::validate_variable_definitions)]
     fn validate_variable_definitions(&self, defs: Vec<VariableDefinition>)
         -> Vec<ApolloDiagnostic>;
->>>>>>> a88a3fe8
 
     #[salsa::invoke(variable::validate_unused_variables)]
     fn validate_unused_variable(&self, file_id: FileId) -> Vec<ApolloDiagnostic>;
