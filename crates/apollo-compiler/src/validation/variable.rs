--- conflicted
+++ resolved
@@ -1,20 +1,10 @@
-<<<<<<< HEAD
-use crate::{
-    ast,
-    diagnostics::{ApolloDiagnostic, DiagnosticData, Label},
-    schema,
-    validation::{RecursionGuard, RecursionStack},
-    FileId, Node, NodeLocation, ValidationDatabase,
+use crate::diagnostics::{ApolloDiagnostic, DiagnosticData, Label};
+use crate::validation::{
+    FileId, NodeLocation, RecursionGuard, RecursionLimitError, RecursionStack,
 };
-=======
-use crate::diagnostics::{ApolloDiagnostic, DiagnosticData, Label};
-use crate::validation::{FileId, NodeLocation};
 use crate::{ast, schema, Node, ValidationDatabase};
->>>>>>> 64610dd0
 use std::collections::hash_map::Entry;
 use std::collections::{HashMap, HashSet};
-
-use super::RecursionLimitError;
 
 pub(crate) fn validate_variable_definitions2(
     db: &dyn ValidationDatabase,
