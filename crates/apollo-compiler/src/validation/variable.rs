use std::{
    collections::{HashMap, HashSet},
    sync::Arc,
};

use crate::{
    diagnostics::{ApolloDiagnostic, DiagnosticData, Label},
    hir::{self, VariableDefinition},
    validation::ValidationSet,
    ValidationDatabase,
};

pub fn validate_variable_definitions(
    db: &dyn ValidationDatabase,
    variables: Vec<hir::VariableDefinition>,
) -> Vec<ApolloDiagnostic> {
    let mut diagnostics = Vec::new();

    let mut seen: HashMap<&str, &VariableDefinition> = HashMap::new();
    for variable in variables.iter() {
        diagnostics.extend(db.validate_directives(
            variable.directives().to_vec(),
            hir::DirectiveLocation::VariableDefinition,
            // let's assume that variable definitions cannot reference other
            // variables and provide them as arguments to directives
            Arc::new(Vec::new()),
        ));

        let ty = variable.ty();
        if !ty.is_input_type(db.upcast()) {
            let type_def = ty.type_def(db.upcast());
            if let Some(type_def) = type_def {
                let ty_name = type_def.kind();
                diagnostics.push(
                    ApolloDiagnostic::new(db, variable.loc().into(), DiagnosticData::InputType {
                        name: variable.name().into(),
                        ty: ty_name,
                    })
                    .label(Label::new(ty.loc().unwrap(), format!("this is of `{ty_name}` type")))
                    .help("objects, unions, and interfaces cannot be used because variables can only be of input type"),
                );
            } else {
                diagnostics.push(
                    ApolloDiagnostic::new(
                        db,
                        variable.loc.into(),
                        DiagnosticData::UndefinedDefinition { name: ty.name() },
                    )
                    .label(Label::new(variable.loc, "not found in the type system")),
                )
            }
        }

        // Variable definitions must be unique.
        //
        // Return a Unique Definition error in case of a duplicate value.
        let name = variable.name();
        if let Some(prev_def) = seen.get(&name) {
            let original_definition = prev_def.loc();
            let redefined_definition = variable.loc();
            diagnostics.push(
                ApolloDiagnostic::new(
                    db,
                    redefined_definition.into(),
                    DiagnosticData::UniqueDefinition {
                        ty: "enum",
                        name: name.into(),
                        original_definition: original_definition.into(),
                        redefined_definition: redefined_definition.into(),
                    },
                )
                .labels([
                    Label::new(
                        original_definition,
                        format!("previous definition of `{name}` here"),
                    ),
                    Label::new(redefined_definition, format!("`{name}` redefined here")),
                ])
                .help(format!("{name} must only be defined once in this enum.")),
            );
        } else {
            seen.insert(name, variable);
        }
    }

    diagnostics
}

pub fn validate_unused_variables(
    db: &dyn ValidationDatabase,
    op: Arc<hir::OperationDefinition>,
) -> Vec<ApolloDiagnostic> {
    let defined_vars: HashSet<ValidationSet> = op
        .variables()
        .iter()
        .map(|var| ValidationSet {
            name: var.name().into(),
            loc: Some(var.loc()),
        })
        .collect();
    let used_vars: HashSet<ValidationSet> = op
        .selection_set
        .variables(db.upcast())
        .into_iter()
        .map(|var| ValidationSet {
            name: var.name().into(),
            loc: Some(var.loc()),
        })
        .collect();
    let mut diagnostics = Vec::new();

    let unused_vars = defined_vars.difference(&used_vars);
    diagnostics.extend(unused_vars.map(|unused_var| {
        // unused var location is always Some
        let loc = unused_var.loc.expect("missing location information");
        ApolloDiagnostic::new(
            db,
            loc.into(),
            DiagnosticData::UnusedVariable {
                name: unused_var.name.clone(),
            },
        )
        .label(Label::new(loc, "this variable is never used"))
    }));

    diagnostics
}

pub fn validate_variable_usage(
    db: &dyn ValidationDatabase,
    var_usage: hir::InputValueDefinition,
    var_defs: Arc<Vec<hir::VariableDefinition>>,
    arg: hir::Argument,
) -> Result<(), ApolloDiagnostic> {
    if let hir::Value::Variable(var) = arg.value() {
        // Let var_def be the VariableDefinition named
        // variable_name defined within operation.
        let var_def = var_defs.iter().find(|v| v.name() == var.name());
        if let Some(var_def) = var_def {
            let is_allowed = is_variable_usage_allowed(var_def, &var_usage);
            if !is_allowed {
                return Err(ApolloDiagnostic::new(
                    db,
                    arg.loc.into(),
                    DiagnosticData::DisallowedVariableUsage {
                        var_name: var_def.name().into(),
                        arg_name: arg.name().into(),
                    },
                )
                .labels([
                    Label::new(
                        var_def.loc,
                        format!(
                            "variable `{}` of type `{}` is declared here",
                            var_def.name(),
                            var_def.ty(),
                        ),
                    ),
                    Label::new(
                        arg.loc,
                        format!(
                            "argument `{}` of type `{}` is declared here",
                            arg.name(),
                            var_usage.ty()
                        ),
                    ),
                ]));
            }
        } else {
            return Err(ApolloDiagnostic::new(
                db,
                arg.loc().into(),
                DiagnosticData::UndefinedDefinition {
                    name: var.name().into(),
                },
            )
            .label(Label::new(var.loc(), "not found in this scope")));
        }
    }
    // It's super confusing to produce a diagnostic here if either the
    // location_ty or variable_ty is missing, so just return Ok(());
    Ok(())
}

fn is_variable_usage_allowed(
    var_def: &hir::VariableDefinition,
    var_usage: &hir::InputValueDefinition,
) -> bool {
    // 1. Let variable_ty be the expected type of variable_def.
    let variable_ty = var_def.ty();
    // 2. Let location_ty be the expected type of the Argument,
    // ObjectField, or ListValue entry where variableUsage is
    // located.
    let location_ty = var_usage.ty();
    // 3. if location_ty is a non-null type AND variable_ty is
    // NOT a non-null type:
    if location_ty.is_non_null() && !variable_ty.is_non_null() {
        // 3.a. let hasNonNullVariableDefaultValue be true
        // if a default value exists for variableDefinition
        // and is not the value null.
<<<<<<< HEAD
        let has_non_null_default_value = var_def.default_value().is_some()
            && (var_def.default_value().unwrap() != &hir::Value::Null);
        // 3.b. Let hasLocationDefaultValue be true if a default
        // value exists for the Argument or ObjectField where
        // variableUsage is located.
        let has_location_default_value = var_usage.default_value().is_some()
            && (var_usage.default_value().unwrap() != &hir::Value::Null);
=======
        let has_non_null_default_value =
            !(matches!(var_def.default_value(), Some(&hir::Value::Null)));
        // 3.b. Let hasLocationDefaultValue be true if a default
        // value exists for the Argument or ObjectField where
        // variableUsage is located.
        let has_location_default_value =
            !(matches!(var_usage.default_value(), Some(&hir::Value::Null)));
>>>>>>> d729a7cd
        // 3.c. If hasNonNullVariableDefaultValue is NOT true
        // AND hasLocationDefaultValue is NOT true, return
        // false.
        if !has_non_null_default_value && !has_location_default_value {
            return false;
        }

        // 3.d. Let nullable_location_ty be the unwrapped
        // nullable type of location_ty.
        match location_ty {
            hir::Type::NonNull { ty: loc_ty, .. } => {
<<<<<<< HEAD
                return are_types_compatible(loc_ty, variable_ty)
            }
            hir::Type::List { ty: loc_ty, .. } => return are_types_compatible(loc_ty, variable_ty),
            hir::Type::Named { .. } => return are_types_compatible(location_ty, variable_ty),
        }
    }

    are_types_compatible(location_ty, variable_ty)
}

fn are_types_compatible(location_ty: &hir::Type, variable_ty: &hir::Type) -> bool {
    // 1. If location_ty is a non-null type:
    match location_ty {
        // 1.b. Let nullable_location_ty be the unwrapped nullable type of location_ty.
        hir::Type::NonNull {
            ty: nullable_location_ty,
            ..
        } => match variable_ty {
            // 1.c. Let nullable_variable_type be the unwrapped nullable type of variable_ty.
            // 1.d. Return AreTypesCompatible(nullable_variable_ty, nullable_location_ty).
            hir::Type::NonNull {
                ty: nullable_variable_type,
                ..
            } => return are_types_compatible(nullable_location_ty, nullable_variable_type),
            // 1.a. If variable_ty is NOT a non-null type, return false.
            hir::Type::List { .. } => return false,
            // 1.a. If variable_ty is NOT a non-null type, return false.
            hir::Type::Named { .. } => return false,
        },
        hir::Type::Named { name: loc_name, .. } => match variable_ty {
            // 2. Otherwise, if variable_ty is a non-null type:
            // 2.a. Let nullable_variable_ty be the nullable type of variable_ty.
            // 2.b. Return are_types_compatible(nullable_variable_ty, location_ty).
            hir::Type::NonNull {
                ty: nullable_variable_ty,
                ..
            } => are_types_compatible(location_ty, nullable_variable_ty),
            // 4. Otherwise, if variable_ty is a list type, return false.
            hir::Type::List { .. } => false,
            // 5. Return true if variable_ty and location_ty are identical, otherwise false.
            hir::Type::Named { name: var_name, .. } => return var_name == loc_name,
        },
        // 3.Otherwise, if location_ty is a list type:
        hir::Type::List {
            ty: item_location_ty,
            ..
        } => match variable_ty {
            // 3.b.Let item_location_ty be the unwrapped item type of location_ty.
            // 3.c. Let item_variable_ty be the unwrapped item type of variable_ty.
            // 3.d. Return AreTypesCompatible(item_variable_ty, item_location_ty).
            hir::Type::List {
                ty: item_variable_ty,
                ..
            } => return are_types_compatible(item_location_ty, item_variable_ty),
            // 3.a. If variable_ty is NOT a list type, return false.
            hir::Type::Named { .. } => return false,
            // 3.a. If variable_ty is NOT a list type, return false.
            hir::Type::NonNull { .. } => return false,
        },
=======
                // 3.e. Return AreTypesCompatible(variableType, nullableLocationType).
                return are_types_compatible(variable_ty, loc_ty);
            }
            hir::Type::List { ty: loc_ty, .. } => return are_types_compatible(variable_ty, loc_ty),
            hir::Type::Named { .. } => return are_types_compatible(variable_ty, location_ty),
        }
    }

    are_types_compatible(variable_ty, location_ty)
}

fn are_types_compatible(variable_ty: &hir::Type, location_ty: &hir::Type) -> bool {
    match (location_ty, variable_ty) {
        // 1. If location_ty is a non-null type:
        // 1.a. If variable_ty is NOT a non-null type, return false.
        (hir::Type::NonNull { .. }, hir::Type::Named { .. } | hir::Type::List { .. }) => {
            return false
        }
        // 1.b. Let nullable_location_ty be the unwrapped nullable type of location_ty.
        // 1.c. Let nullable_variable_type be the unwrapped nullable type of variable_ty.
        // 1.d. Return AreTypesCompatible(nullable_variable_ty, nullable_location_ty).
        (
            hir::Type::NonNull {
                ty: nullable_location_ty,
                ..
            },
            hir::Type::NonNull {
                ty: nullable_variable_ty,
                ..
            },
        ) => return are_types_compatible(nullable_variable_ty, nullable_location_ty),
        // 2. Otherwise, if variable_ty is a non-null type:
        // 2.a. Let nullable_variable_ty be the nullable type of variable_ty.
        // 2.b. Return are_types_compatible(nullable_variable_ty, location_ty).
        (
            hir::Type::Named { .. },
            hir::Type::NonNull {
                ty: nullable_variable_ty,
                ..
            },
        ) => are_types_compatible(nullable_variable_ty, location_ty),
        // 3.Otherwise, if location_ty is a list type:
        // 3.a. If variable_ty is NOT a list type, return false.
        (hir::Type::List { .. }, hir::Type::Named { .. } | hir::Type::NonNull { .. }) => {
            return false
        }
        // 3.b.Let item_location_ty be the unwrapped item type of location_ty.
        // 3.c. Let item_variable_ty be the unwrapped item type of variable_ty.
        // 3.d. Return AreTypesCompatible(item_variable_ty, item_location_ty).
        (
            hir::Type::List {
                ty: item_location_ty,
                ..
            },
            hir::Type::List {
                ty: item_variable_ty,
                ..
            },
        ) => return are_types_compatible(item_location_ty, item_variable_ty),
        // 4. Otherwise, if variable_ty is a list type, return false.
        (hir::Type::Named { .. }, hir::Type::List { .. }) => false,
        // 5. Return true if variable_ty and location_ty are identical, otherwise false.
        (hir::Type::Named { name: loc_name, .. }, hir::Type::Named { name: var_name, .. }) => {
            return var_name == loc_name
        }
>>>>>>> d729a7cd
    };
    false
}

#[cfg(test)]
mod test {
    use crate::ApolloCompiler;

    #[test]
    fn it_raises_undefined_variable_in_query_error() {
        let input = r#"
query ExampleQuery {
  topProducts(first: $undefinedVariable) {
    name
  }

  me {
    ... on User {
      id
      name
      profilePic(size: $dimensions)
      status
    }
  }
}

type Query {
  topProducts(first: Int): Products
  me: User
}

type User {
    id: ID
    name: String
    profilePic(size: Int): String
    status(membership: String): String
}

type Products {
  weight: Float
  size: Int
  name: String
}
"#;

        let mut compiler = ApolloCompiler::new();
        compiler.add_document(input, "document.graphql");

        let diagnostics = compiler.validate();

        for error in &diagnostics {
            println!("{error}")
        }

        assert_eq!(diagnostics.len(), 2);
    }

    #[test]
    fn it_raises_unused_variable_in_query_error() {
        let input = r#"
query ExampleQuery($unusedVariable: Int) {
  topProducts {
    name
  }
  ... multipleSubscriptions
}

type Query {
  topProducts(first: Int): Product,
}

type Product {
  name: String
  price(setPrice: Int): Int
}
"#;

        let mut compiler = ApolloCompiler::new();
        compiler.add_document(input, "document.graphql");

        let diagnostics = compiler.validate();

        for error in diagnostics {
            println!("{error}")
        }
    }

    #[test]
    fn it_raises_undefined_variable_in_query_in_fragments_error() {
        let input = r#"
query ExampleQuery {
  topProducts {
    name
  }

  me {
    ... on User {
      id
      name
      status(membership: $goldStatus)
    }
  }

  ... fragmentOne
}

fragment fragmentOne on Query {
    profilePic(size: $dimensions)
}

type Query {
  topProducts: Product
  profilePic(size: Int): String
  me: User
}

type User {
    id: ID
    name: String
    status(membership: String): String
}

type Product {
  name: String
  price(setPrice: Int): Int
}
"#;

        let mut compiler = ApolloCompiler::new();
        compiler.add_document(input, "document.graphql");

        let diagnostics = compiler.validate();

        for error in &diagnostics {
            println!("{error}")
        }

        assert_eq!(diagnostics.len(), 2);
    }
}<|MERGE_RESOLUTION|>--- conflicted
+++ resolved
@@ -198,15 +198,6 @@
         // 3.a. let hasNonNullVariableDefaultValue be true
         // if a default value exists for variableDefinition
         // and is not the value null.
-<<<<<<< HEAD
-        let has_non_null_default_value = var_def.default_value().is_some()
-            && (var_def.default_value().unwrap() != &hir::Value::Null);
-        // 3.b. Let hasLocationDefaultValue be true if a default
-        // value exists for the Argument or ObjectField where
-        // variableUsage is located.
-        let has_location_default_value = var_usage.default_value().is_some()
-            && (var_usage.default_value().unwrap() != &hir::Value::Null);
-=======
         let has_non_null_default_value =
             !(matches!(var_def.default_value(), Some(&hir::Value::Null)));
         // 3.b. Let hasLocationDefaultValue be true if a default
@@ -214,7 +205,6 @@
         // variableUsage is located.
         let has_location_default_value =
             !(matches!(var_usage.default_value(), Some(&hir::Value::Null)));
->>>>>>> d729a7cd
         // 3.c. If hasNonNullVariableDefaultValue is NOT true
         // AND hasLocationDefaultValue is NOT true, return
         // false.
@@ -226,67 +216,6 @@
         // nullable type of location_ty.
         match location_ty {
             hir::Type::NonNull { ty: loc_ty, .. } => {
-<<<<<<< HEAD
-                return are_types_compatible(loc_ty, variable_ty)
-            }
-            hir::Type::List { ty: loc_ty, .. } => return are_types_compatible(loc_ty, variable_ty),
-            hir::Type::Named { .. } => return are_types_compatible(location_ty, variable_ty),
-        }
-    }
-
-    are_types_compatible(location_ty, variable_ty)
-}
-
-fn are_types_compatible(location_ty: &hir::Type, variable_ty: &hir::Type) -> bool {
-    // 1. If location_ty is a non-null type:
-    match location_ty {
-        // 1.b. Let nullable_location_ty be the unwrapped nullable type of location_ty.
-        hir::Type::NonNull {
-            ty: nullable_location_ty,
-            ..
-        } => match variable_ty {
-            // 1.c. Let nullable_variable_type be the unwrapped nullable type of variable_ty.
-            // 1.d. Return AreTypesCompatible(nullable_variable_ty, nullable_location_ty).
-            hir::Type::NonNull {
-                ty: nullable_variable_type,
-                ..
-            } => return are_types_compatible(nullable_location_ty, nullable_variable_type),
-            // 1.a. If variable_ty is NOT a non-null type, return false.
-            hir::Type::List { .. } => return false,
-            // 1.a. If variable_ty is NOT a non-null type, return false.
-            hir::Type::Named { .. } => return false,
-        },
-        hir::Type::Named { name: loc_name, .. } => match variable_ty {
-            // 2. Otherwise, if variable_ty is a non-null type:
-            // 2.a. Let nullable_variable_ty be the nullable type of variable_ty.
-            // 2.b. Return are_types_compatible(nullable_variable_ty, location_ty).
-            hir::Type::NonNull {
-                ty: nullable_variable_ty,
-                ..
-            } => are_types_compatible(location_ty, nullable_variable_ty),
-            // 4. Otherwise, if variable_ty is a list type, return false.
-            hir::Type::List { .. } => false,
-            // 5. Return true if variable_ty and location_ty are identical, otherwise false.
-            hir::Type::Named { name: var_name, .. } => return var_name == loc_name,
-        },
-        // 3.Otherwise, if location_ty is a list type:
-        hir::Type::List {
-            ty: item_location_ty,
-            ..
-        } => match variable_ty {
-            // 3.b.Let item_location_ty be the unwrapped item type of location_ty.
-            // 3.c. Let item_variable_ty be the unwrapped item type of variable_ty.
-            // 3.d. Return AreTypesCompatible(item_variable_ty, item_location_ty).
-            hir::Type::List {
-                ty: item_variable_ty,
-                ..
-            } => return are_types_compatible(item_location_ty, item_variable_ty),
-            // 3.a. If variable_ty is NOT a list type, return false.
-            hir::Type::Named { .. } => return false,
-            // 3.a. If variable_ty is NOT a list type, return false.
-            hir::Type::NonNull { .. } => return false,
-        },
-=======
                 // 3.e. Return AreTypesCompatible(variableType, nullableLocationType).
                 return are_types_compatible(variable_ty, loc_ty);
             }
@@ -352,7 +281,6 @@
         (hir::Type::Named { name: loc_name, .. }, hir::Type::Named { name: var_name, .. }) => {
             return var_name == loc_name
         }
->>>>>>> d729a7cd
     };
     false
 }
