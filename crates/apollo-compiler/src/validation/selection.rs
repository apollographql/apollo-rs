--- conflicted
+++ resolved
@@ -302,15 +302,10 @@
 ) -> Vec<ApolloDiagnostic> {
     let mut diagnostics = Vec::new();
 
-<<<<<<< HEAD
-    // TODO handle Enums, Scalar (no selection set content allowed), Unions
-
     if let Err(diagnostic) = fields_in_set_can_merge(db, &selection_set) {
         diagnostics.push(diagnostic);
     }
 
-=======
->>>>>>> 30884323
     diagnostics.extend(db.validate_selection(selection_set.selection));
 
     diagnostics
