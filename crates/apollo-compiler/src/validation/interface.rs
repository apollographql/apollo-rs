--- conflicted
+++ resolved
@@ -1,16 +1,8 @@
 use std::{collections::HashSet, sync::Arc};
 
 use crate::{
-<<<<<<< HEAD
     diagnostics::{ApolloDiagnostic, DiagnosticData, Label},
-    hir::FieldDefinition,
-=======
-    diagnostics::{
-        MissingField, RecursiveDefinition, TransitiveImplementedInterfaces, UndefinedDefinition,
-        UniqueDefinition,
-    },
     hir::{self, ImplementsInterface},
->>>>>>> a88a3fe8
     validation::{ast_type_definitions, ValidationSet},
     ValidationDatabase,
 };
@@ -96,7 +88,6 @@
     for (name, interface_def) in db.interfaces().iter() {
         for implements_interface in interface_def.implements_interfaces() {
             if let Some(interface) = implements_interface.interface_definition(db.upcast()) {
-<<<<<<< HEAD
                 let super_name = interface.name();
                 if name == super_name {
                     diagnostics.push(
@@ -117,89 +108,6 @@
         }
     }
 
-    // Interface Type field validations.
-    for interface_def in db.interfaces().values() {
-        let mut seen: HashMap<&str, &FieldDefinition> = HashMap::new();
-
-        let fields = interface_def.fields_definition();
-
-        for field in fields {
-            // Fields in an Interface definition must be unique
-            let field_name = field.name();
-            let redefined_definition = field.loc();
-
-            if let Some(prev_field) = seen.get(&field_name) {
-                let original_definition = prev_field.loc();
-
-                diagnostics.push(
-                    ApolloDiagnostic::new(
-                        db, redefined_definition.into(),
-                        DiagnosticData::UniqueField {
-                            field: field_name.into(),
-                            original_definition: original_definition.into(),
-                            redefined_definition: redefined_definition.into(),
-                        }
-                    )
-                    .labels([
-                        Label::new(original_definition, format!("previous definition of `{field_name}` here")),
-                        Label::new(redefined_definition, format!("`{field_name}` redefined here")),
-                    ])
-                    .help(format!("`{field_name}` field must only be defined once in this interface definition."))
-                );
-            } else {
-                seen.insert(field_name, field);
-            }
-
-            // Field types in interface types must be of output type
-            if let Some(field_ty) = field.ty().type_def(db.upcast()) {
-                if !field.ty().is_output_type(db.upcast()) {
-                    diagnostics.push(
-                        ApolloDiagnostic::new(db, field.loc().into(), DiagnosticData::OutputType {
-                            name: field.name().into(),
-                            ty: field_ty.kind(),
-                        })
-                        .label(Label::new(field.loc(), format!("this is of `{}` type", field_ty.kind())))
-                        .help(format!("Scalars, Objects, Interfaces, Unions and Enums are output types. Change `{}` field to return one of these output types.", field.name())),
-                    );
-                }
-            } else if let Some(field_ty_loc) = field.ty().loc() {
-                diagnostics.push(
-                    ApolloDiagnostic::new(
-                        db,
-                        field_ty_loc.into(),
-                        DiagnosticData::UndefinedDefinition {
-                            name: field.name().into(),
-                        },
-                    )
-                    .label(Label::new(field_ty_loc, "not found in this scope")),
-                );
-            } else {
-                diagnostics.push(
-                    ApolloDiagnostic::new(
-                        db,
-                        field.loc().into(),
-                        DiagnosticData::UndefinedDefinition {
-                            name: field.ty().name(),
-                        },
-                    )
-                    .label(Label::new(field.loc(), "not found in this scope")),
-                );
-=======
-                let i_name = interface.name();
-                if name == i_name {
-                    let offset = implements_interface.loc().offset();
-                    let len = implements_interface.loc().node_len();
-                    diagnostics.push(ApolloDiagnostic::RecursiveDefinition(RecursiveDefinition {
-                        message: format!("{i_name} interface cannot implement itself"),
-                        definition: (offset, len).into(),
-                        src: db.source_code(implements_interface.loc().file_id()),
-                        definition_label: "recursive implements interfaces".into(),
-                    }));
-                }
-            }
-        }
-    }
-
     // Interface Type field validation.
     diagnostics.extend(db.validate_field_definitions(interface_def.fields_definition().to_vec()));
 
@@ -217,155 +125,23 @@
         .iter()
         .map(|field| ValidationSet {
             name: field.name().into(),
-            loc: *field.loc(),
+            loc: field.loc(),
         })
         .collect();
     for implements_interface in interface_def.implements_interfaces().iter() {
-        if let Some(interface) = implements_interface.interface_definition(db.upcast()) {
-            let implements_interface_fields: HashSet<ValidationSet> = interface
+        if let Some(super_interface) = implements_interface.interface_definition(db.upcast()) {
+            let implements_interface_fields: HashSet<ValidationSet> = super_interface
                 .fields_definition()
                 .iter()
                 .map(|field| ValidationSet {
                     name: field.name().into(),
-                    loc: *field.loc(),
+                    loc: field.loc(),
                 })
                 .collect();
 
             let field_diff = implements_interface_fields.difference(&fields);
 
             for missing_field in field_diff {
-                let current_offset = interface_def.loc().offset();
-                let current_len = interface_def.loc().node_len();
-
-                let super_offset = interface.loc().offset();
-                let super_len = interface.loc().node_len();
-
-                diagnostics.push(ApolloDiagnostic::MissingField(MissingField {
-                    ty: missing_field.name.clone(),
-                    src: db.source_code(interface_def.loc.file_id()),
-                    current_definition: (current_offset, current_len).into(),
-                    super_definition: (super_offset, super_len).into(),
-                    help: Some(
-                        "An interface must be a super-set of all interfaces it implement".into(),
-                    ),
-                }))
->>>>>>> a88a3fe8
-            }
-        }
-    }
-
-    diagnostics
-}
-
-pub fn validate_implements_interfaces(
-    db: &dyn ValidationDatabase,
-    impl_interfaces: Vec<ImplementsInterface>,
-) -> Vec<ApolloDiagnostic> {
-    let mut diagnostics = Vec::new();
-
-    let interfaces = db.interfaces();
-    let defined_interfaces: HashSet<ValidationSet> = interfaces
-        .iter()
-        .map(|(name, interface)| ValidationSet {
-            name: name.to_owned(),
-            loc: interface.loc(),
-        })
-        .collect();
-<<<<<<< HEAD
-    for interface_def in interfaces.values() {
-        // Implements Interfaces must be defined.
-        //
-        // Returns Undefined Definition error.
-        let implements_interfaces: HashSet<ValidationSet> = interface_def
-            .implements_interfaces()
-            .iter()
-            .map(|interface| ValidationSet {
-                name: interface.interface().to_owned(),
-                loc: interface.loc(),
-            })
-            .collect();
-        let diff = implements_interfaces.difference(&defined_interfaces);
-        for undefined in diff {
-            diagnostics.push(
-                ApolloDiagnostic::new(
-                    db,
-                    undefined.loc.into(),
-                    DiagnosticData::UndefinedDefinition {
-                        name: undefined.name.clone(),
-                    },
-                )
-                .label(Label::new(undefined.loc, "not found in this scope")),
-            );
-        }
-
-        // Transitively implemented interfaces must be defined on an implementing
-        // type or interface.
-        //
-        // Returns Transitive Implemented Interfaces error.
-        let transitive_interfaces: HashSet<ValidationSet> = interface_def
-            .implements_interfaces()
-            .iter()
-            .filter_map(|implements_interface| {
-                if let Some(interface) = implements_interface.interface_definition(db.upcast()) {
-                    let child_interfaces: HashSet<ValidationSet> = interface
-                        .implements_interfaces()
-                        .iter()
-                        .map(|interface| ValidationSet {
-                            name: interface.interface().to_owned(),
-                            loc: implements_interface.loc(),
-                        })
-                        .collect();
-                    Some(child_interfaces)
-                } else {
-                    None
-                }
-            })
-            .flatten()
-            .collect();
-        let transitive_diff = transitive_interfaces.difference(&implements_interfaces);
-        for undefined in transitive_diff {
-            diagnostics.push(
-                ApolloDiagnostic::new(
-                    db,
-                    undefined.loc.into(),
-                    DiagnosticData::TransitiveImplementedInterfaces {
-                        missing_interface: undefined.name.clone(),
-                    },
-                )
-                .label(Label::new(
-                    undefined.loc,
-                    format!("{} must also be implemented here", undefined.name),
-                )),
-            );
-        }
-
-        // When defining an interface that implements another interface, the
-        // implementing interface must define each field that is specified by
-        // the implemented interface.
-        //
-        // Returns a Missing Field error.
-        let fields: HashSet<ValidationSet> = interface_def
-            .fields_definition()
-            .iter()
-            .map(|field| ValidationSet {
-                name: field.name().into(),
-                loc: field.loc(),
-            })
-            .collect();
-        for implements_interface in interface_def.implements_interfaces().iter() {
-            if let Some(super_interface) = implements_interface.interface_definition(db.upcast()) {
-                let implements_interface_fields: HashSet<ValidationSet> = super_interface
-                    .fields_definition()
-                    .iter()
-                    .map(|field| ValidationSet {
-                        name: field.name().into(),
-                        loc: field.loc(),
-                    })
-                    .collect();
-
-                let field_diff = implements_interface_fields.difference(&fields);
-
-                for missing_field in field_diff {
                     let name = &missing_field.name;
                     diagnostics.push(
                         ApolloDiagnostic::new(
@@ -387,8 +163,27 @@
                         ])
                         .help("An interface must be a super-set of all interfaces it implements"),
                     );
-                }
-=======
+            }
+        }
+    }
+
+    diagnostics
+}
+
+pub fn validate_implements_interfaces(
+    db: &dyn ValidationDatabase,
+    impl_interfaces: Vec<ImplementsInterface>,
+) -> Vec<ApolloDiagnostic> {
+    let mut diagnostics = Vec::new();
+
+    let interfaces = db.interfaces();
+    let defined_interfaces: HashSet<ValidationSet> = interfaces
+        .iter()
+        .map(|(name, interface)| ValidationSet {
+            name: name.to_owned(),
+            loc: interface.loc(),
+        })
+        .collect();
 
     // Implements Interfaces must be defined.
     //
@@ -397,18 +192,21 @@
         .iter()
         .map(|interface| ValidationSet {
             name: interface.interface().to_owned(),
-            loc: *interface.loc(),
+            loc: interface.loc(),
         })
         .collect();
     let diff = implements_interfaces.difference(&defined_interfaces);
     for undefined in diff {
-        let offset = undefined.loc.offset();
-        let len: usize = undefined.loc.node_len();
-        diagnostics.push(ApolloDiagnostic::UndefinedDefinition(UndefinedDefinition {
-            ty: undefined.name.clone(),
-            src: db.source_code(undefined.loc.file_id()),
-            definition: (offset, len).into(),
-        }))
+        diagnostics.push(
+            ApolloDiagnostic::new(
+                db,
+                undefined.loc.into(),
+                DiagnosticData::UndefinedDefinition {
+                    name: undefined.name.clone(),
+                },
+            )
+            .label(Label::new(undefined.loc, "not found in this scope")),
+        );
     }
 
     // Transitively implemented interfaces must be defined on an implementing
@@ -424,29 +222,32 @@
                     .iter()
                     .map(|interface| ValidationSet {
                         name: interface.interface().to_owned(),
-                        loc: *implements_interface.loc(),
+                        loc: implements_interface.loc(),
                     })
                     .collect();
                 Some(child_interfaces)
             } else {
                 None
->>>>>>> a88a3fe8
             }
         })
         .flatten()
         .collect();
     let transitive_diff = transitive_interfaces.difference(&implements_interfaces);
-    for undefined in transitive_diff {
-        let offset = undefined.loc.offset();
-        let len = undefined.loc.node_len();
-        diagnostics.push(ApolloDiagnostic::TransitiveImplementedInterfaces(
-            TransitiveImplementedInterfaces {
-                missing_interface: undefined.name.clone(),
-                src: db.source_code(undefined.loc.file_id()),
-                definition: (offset, len).into(),
-            },
-        ))
-    }
+        for undefined in transitive_diff {
+            diagnostics.push(
+                ApolloDiagnostic::new(
+                    db,
+                    undefined.loc.into(),
+                    DiagnosticData::TransitiveImplementedInterfaces {
+                        missing_interface: undefined.name.clone(),
+                    },
+                )
+                .label(Label::new(
+                    undefined.loc,
+                    format!("{} must also be implemented here", undefined.name),
+                )),
+            );
+        }
 
     diagnostics
 }
