--- conflicted
+++ resolved
@@ -1,92 +1,14 @@
 use std::{collections::HashMap, sync::Arc};
 
 use crate::{
-<<<<<<< HEAD
     diagnostics::{ApolloDiagnostic, DiagnosticData, Label},
-    hir::{TypeDefinition, UnionMember},
+    hir::{self, TypeDefinition, UnionMember},
     ValidationDatabase,
-=======
-    diagnostics::{ObjectType, UndefinedDefinition, UniqueDefinition},
-    hir::{self, TypeDefinition, UnionMember},
-    ApolloDiagnostic, ValidationDatabase,
->>>>>>> a88a3fe8
 };
 
 pub fn validate_union_definitions(db: &dyn ValidationDatabase) -> Vec<ApolloDiagnostic> {
     let mut diagnostics = Vec::new();
 
-<<<<<<< HEAD
-    for union_def in db.unions().values() {
-        let mut seen: HashMap<&str, &UnionMember> = HashMap::new();
-        for union_member in union_def.union_members().iter() {
-            let name = union_member.name();
-            let redefined_definition = union_member.loc();
-
-            // A Union type must include one or more unique member types.
-            //
-            // Return a Unique Value error in case of a duplicate member.
-            if let Some(prev_def) = seen.get(&name) {
-                let original_definition = prev_def.loc();
-
-                diagnostics.push(
-                    ApolloDiagnostic::new(
-                        db,
-                        union_member.loc().into(),
-                        DiagnosticData::UniqueDefinition {
-                            ty: "union member",
-                            name: name.into(),
-                            original_definition: original_definition.into(),
-                            redefined_definition: redefined_definition.into(),
-                        },
-                    )
-                    .labels([
-                        Label::new(
-                            original_definition,
-                            format!("previous definition of `{name}` here"),
-                        ),
-                        Label::new(redefined_definition, format!("`{name}` redefined here")),
-                    ])
-                    .help(format!(
-                        "`{name}` must only be defined once in this document."
-                    )),
-                );
-            } else {
-                seen.insert(name, union_member);
-            }
-
-            match db.upcast().find_type_definition_by_name(name.to_string()) {
-                None => {
-                    // Union member must be defined.
-                    diagnostics.push(
-                        ApolloDiagnostic::new(
-                            db,
-                            union_member.loc().into(),
-                            DiagnosticData::UndefinedDefinition { name: name.into() },
-                        )
-                        .label(Label::new(union_member.loc(), "not found in this scope")),
-                    );
-                }
-                Some(TypeDefinition::ObjectTypeDefinition { .. }) => {} // good
-                Some(ty) => {
-                    // Union member must be of object type.
-                    let kind = ty.kind();
-                    diagnostics.push(
-                        ApolloDiagnostic::new(
-                            db,
-                            union_member.loc().into(),
-                            DiagnosticData::ObjectType {
-                                name: name.into(),
-                                ty: kind,
-                            },
-                        )
-                        .label(Label::new(
-                            union_member.loc(),
-                            format!("This is of `{kind}` type"),
-                        ))
-                        .help("Union members must be of base Object Type."),
-                    );
-                }
-=======
     let defs = &db.type_system_definitions().unions;
     for def in defs.values() {
         diagnostics.extend(db.validate_union_definition(def.clone()));
@@ -107,25 +29,35 @@
     let mut seen: HashMap<&str, &UnionMember> = HashMap::new();
     for union_member in union_def.union_members().iter() {
         let name = union_member.name();
-        let offset = union_member.loc().offset();
-        let len = union_member.loc().node_len();
+        let redefined_definition = union_member.loc();
         // A Union type must include one or more unique member types.
         //
         // Return a Unique Value error in case of a duplicate member.
         if let Some(prev_def) = seen.get(&name) {
-            let prev_offset = prev_def.loc().offset();
-            let prev_node_len = prev_def.loc().node_len();
+            let original_definition = prev_def.loc();
 
-            diagnostics.push(ApolloDiagnostic::UniqueDefinition(UniqueDefinition {
-                name: name.into(),
-                ty: "union member".into(),
-                src: db.source_code(prev_def.loc().file_id()),
-                original_definition: (prev_offset, prev_node_len).into(),
-                redefined_definition: (offset, len).into(),
-                help: Some(format!(
+            diagnostics.push(
+                ApolloDiagnostic::new(
+                    db,
+                    union_member.loc().into(),
+                    DiagnosticData::UniqueDefinition {
+                        ty: "union member",
+                        name: name.into(),
+                        original_definition: original_definition.into(),
+                        redefined_definition: redefined_definition.into(),
+                    },
+                )
+                .labels([
+                    Label::new(
+                        original_definition,
+                        format!("previous definition of `{name}` here"),
+                    ),
+                    Label::new(redefined_definition, format!("`{name}` redefined here")),
+                ])
+                .help(format!(
                     "`{name}` must only be defined once in this document."
                 )),
-            }));
+            );
         } else {
             seen.insert(name, union_member);
         }
@@ -133,22 +65,34 @@
         match db.upcast().find_type_definition_by_name(name.to_string()) {
             None => {
                 // Union member must be defined.
-                diagnostics.push(ApolloDiagnostic::UndefinedDefinition(UndefinedDefinition {
-                    ty: name.into(),
-                    src: db.source_code(union_member.loc().file_id()),
-                    definition: (offset, len).into(),
-                }))
+                diagnostics.push(
+                    ApolloDiagnostic::new(
+                        db,
+                        union_member.loc().into(),
+                        DiagnosticData::UndefinedDefinition { name: name.into() },
+                    )
+                    .label(Label::new(union_member.loc(), "not found in this scope")),
+                );
             }
             Some(TypeDefinition::ObjectTypeDefinition { .. }) => {} // good
             Some(ty) => {
                 // Union member must be of object type.
-                diagnostics.push(ApolloDiagnostic::ObjectType(ObjectType {
-                    name: name.into(),
-                    ty: ty.kind(),
-                    src: db.source_code(union_member.loc().file_id()),
-                    definition: (offset, len).into(),
-                }))
->>>>>>> a88a3fe8
+                let kind = ty.kind();
+                diagnostics.push(
+                    ApolloDiagnostic::new(
+                        db,
+                        union_member.loc().into(),
+                        DiagnosticData::ObjectType {
+                            name: name.into(),
+                            ty: kind,
+                        },
+                    )
+                    .label(Label::new(
+                        union_member.loc(),
+                        format!("This is of `{kind}` type"),
+                    ))
+                    .help("Union members must be of base Object Type."),
+                );
             }
         }
     }
