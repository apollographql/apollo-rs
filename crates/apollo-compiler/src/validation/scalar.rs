use std::sync::Arc;

use crate::{
<<<<<<< HEAD
    diagnostics::{ApolloDiagnostic, DiagnosticData, Label},
    ValidationDatabase,
=======
    diagnostics::{BuiltInScalarDefinition, ScalarSpecificationURL},
    hir::{self, DirectiveLocation},
    ApolloDiagnostic, ValidationDatabase,
>>>>>>> a88a3fe8
};

const BUILT_IN_SCALARS: [&str; 5] = ["Int", "Float", "Boolean", "String", "ID"];

pub fn validate_scalar_definitions(db: &dyn ValidationDatabase) -> Vec<ApolloDiagnostic> {
    let mut diagnostics = Vec::new();

    let defs = &db.type_system_definitions().scalars;
    for def in defs.values() {
        diagnostics.extend(db.validate_scalar_definition(def.clone()));
    }

    diagnostics
}

pub fn validate_scalar_definition(
    db: &dyn ValidationDatabase,
    scalar_def: Arc<hir::ScalarTypeDefinition>,
) -> Vec<ApolloDiagnostic> {
    let mut diagnostics = Vec::new();
    let name = scalar_def.name();

<<<<<<< HEAD
    for (name, scalar) in db.scalars().iter() {
        if let Some(loc) = scalar.loc() {
            // All built-in scalars must be omitted for brevity.
            if BUILT_IN_SCALARS.contains(&&**name) && !scalar.is_built_in() {
                diagnostics.push(
                    ApolloDiagnostic::new(db, loc.into(), DiagnosticData::BuiltInScalarDefinition)
                        .label(Label::new(loc, "remove this scalar definition")),
                );
            } else if !scalar.is_built_in() {
                // Custom scalars must provide a scalar specification URL via the
                // @specifiedBy directive
                if !scalar
                    .directives()
                    .iter()
                    .any(|directive| directive.name() == "specifiedBy")
                {
                    diagnostics.push(
                        ApolloDiagnostic::new(
                            db,
                            loc.into(),
                            DiagnosticData::ScalarSpecificationURL,
                        )
                        .label(Label::new(
                            loc,
                            "consider adding a @specifiedBy directive to this scalar definition",
                        )),
                    )
                }
=======
    if let Some(loc) = scalar_def.loc() {
        let offset = loc.offset();
        let len = loc.node_len();

        // All built-in scalars must be omitted for brevity.
        if BUILT_IN_SCALARS.contains(&name) && !scalar_def.is_built_in() {
            diagnostics.push(ApolloDiagnostic::BuiltInScalarDefinition(
                BuiltInScalarDefinition {
                    scalar: (offset, len).into(),
                    src: db.source_code(loc.file_id()),
                },
            ));
        } else if !scalar_def.is_built_in() {
            // Custom scalars must provide a scalar specification URL via the
            // @specifiedBy directive
            if !scalar_def
                .directives()
                .iter()
                .any(|directive| directive.name() == "specifiedBy")
            {
                diagnostics.push(ApolloDiagnostic::ScalarSpecificationURL(
                    ScalarSpecificationURL {
                        scalar: (offset, len).into(),
                        src: db.source_code(loc.file_id()),
                    },
                ))
>>>>>>> a88a3fe8
            }

            diagnostics.extend(
                db.validate_directives(scalar_def.directives().to_vec(), DirectiveLocation::Scalar),
            );
        }
    }

    diagnostics
}<|MERGE_RESOLUTION|>--- conflicted
+++ resolved
@@ -1,14 +1,9 @@
 use std::sync::Arc;
 
 use crate::{
-<<<<<<< HEAD
     diagnostics::{ApolloDiagnostic, DiagnosticData, Label},
+    hir::{self, DirectiveLocation},
     ValidationDatabase,
-=======
-    diagnostics::{BuiltInScalarDefinition, ScalarSpecificationURL},
-    hir::{self, DirectiveLocation},
-    ApolloDiagnostic, ValidationDatabase,
->>>>>>> a88a3fe8
 };
 
 const BUILT_IN_SCALARS: [&str; 5] = ["Int", "Float", "Boolean", "String", "ID"];
@@ -31,25 +26,22 @@
     let mut diagnostics = Vec::new();
     let name = scalar_def.name();
 
-<<<<<<< HEAD
-    for (name, scalar) in db.scalars().iter() {
-        if let Some(loc) = scalar.loc() {
-            // All built-in scalars must be omitted for brevity.
-            if BUILT_IN_SCALARS.contains(&&**name) && !scalar.is_built_in() {
-                diagnostics.push(
-                    ApolloDiagnostic::new(db, loc.into(), DiagnosticData::BuiltInScalarDefinition)
-                        .label(Label::new(loc, "remove this scalar definition")),
-                );
-            } else if !scalar.is_built_in() {
-                // Custom scalars must provide a scalar specification URL via the
-                // @specifiedBy directive
-                if !scalar
-                    .directives()
-                    .iter()
-                    .any(|directive| directive.name() == "specifiedBy")
-                {
-                    diagnostics.push(
-                        ApolloDiagnostic::new(
+    if let Some(loc) = scalar_def.loc() {
+        // All built-in scalars must be omitted for brevity.
+        if BUILT_IN_SCALARS.contains(&name) && !scalar_def.is_built_in() {
+            diagnostics.push(
+                ApolloDiagnostic::new(db, loc.into(), DiagnosticData::BuiltInScalarDefinition)
+                    .label(Label::new(loc, "remove this scalar definition")),
+            );
+        } else if !scalar_def.is_built_in() {
+            // Custom scalars must provide a scalar specification URL via the
+            // @specifiedBy directive
+            if !scalar_def
+                .directives()
+                .iter()
+                .any(|directive| directive.name() == "specifiedBy")
+            {
+                diagnostics.push(                        ApolloDiagnostic::new(
                             db,
                             loc.into(),
                             DiagnosticData::ScalarSpecificationURL,
@@ -58,36 +50,7 @@
                             loc,
                             "consider adding a @specifiedBy directive to this scalar definition",
                         )),
-                    )
-                }
-=======
-    if let Some(loc) = scalar_def.loc() {
-        let offset = loc.offset();
-        let len = loc.node_len();
-
-        // All built-in scalars must be omitted for brevity.
-        if BUILT_IN_SCALARS.contains(&name) && !scalar_def.is_built_in() {
-            diagnostics.push(ApolloDiagnostic::BuiltInScalarDefinition(
-                BuiltInScalarDefinition {
-                    scalar: (offset, len).into(),
-                    src: db.source_code(loc.file_id()),
-                },
-            ));
-        } else if !scalar_def.is_built_in() {
-            // Custom scalars must provide a scalar specification URL via the
-            // @specifiedBy directive
-            if !scalar_def
-                .directives()
-                .iter()
-                .any(|directive| directive.name() == "specifiedBy")
-            {
-                diagnostics.push(ApolloDiagnostic::ScalarSpecificationURL(
-                    ScalarSpecificationURL {
-                        scalar: (offset, len).into(),
-                        src: db.source_code(loc.file_id()),
-                    },
-                ))
->>>>>>> a88a3fe8
+)
             }
 
             diagnostics.extend(
