--- conflicted
+++ resolved
@@ -1,19 +1,12 @@
 use std::collections::HashSet;
 
 use crate::{
-<<<<<<< HEAD
     diagnostics::{ApolloDiagnostic, DiagnosticData, Label},
-=======
-    diagnostics::{
-        RecursiveDefinition, UndefinedDefinition, UniqueDefinition, UnsupportedLocation,
-    },
     hir,
->>>>>>> a88a3fe8
     validation::ast_type_definitions,
     ValidationDatabase,
 };
 use apollo_parser::ast;
-use miette::SourceSpan;
 
 pub fn validate_directive_definitions(db: &dyn ValidationDatabase) -> Vec<ApolloDiagnostic> {
     let mut diagnostics = Vec::new();
@@ -31,8 +24,7 @@
                 if original_definition == redefined_definition {
                     // The HIR node was built from this AST node. This is fine.
                 } else {
-<<<<<<< HEAD
-                    errors.push(
+                    diagnostics.push(
                         ApolloDiagnostic::new(
                             db,
                             original_definition.into(),
@@ -44,15 +36,6 @@
                             },
                         )
                         .help(format!(
-=======
-                    diagnostics.push(ApolloDiagnostic::UniqueDefinition(UniqueDefinition {
-                        ty: "directive".into(),
-                        name: name.to_owned(),
-                        src: db.source_code(hir_loc.file_id()),
-                        original_definition: hir_loc.into(),
-                        redefined_definition: ast_loc.into(),
-                        help: Some(format!(
->>>>>>> a88a3fe8
                             "`{name}` must only be defined once in this document."
                         ))
                         .labels([
@@ -77,8 +60,7 @@
             for directive in input_values.directives().iter() {
                 let directive_name = directive.name();
                 if name == directive_name {
-<<<<<<< HEAD
-                    errors.push(
+                    diagnostics.push(
                         ApolloDiagnostic::new(
                             db,
                             directive.loc().into(),
@@ -89,14 +71,6 @@
                             "recursive directive definition",
                         )),
                     );
-=======
-                    diagnostics.push(ApolloDiagnostic::RecursiveDefinition(RecursiveDefinition {
-                        message: format!("{name} directive definition cannot reference itself"),
-                        definition: directive.loc().into(),
-                        src: db.source_code(directive.loc().file_id()),
-                        definition_label: "recursive directive definition".into(),
-                    }));
->>>>>>> a88a3fe8
                 }
             }
         }
@@ -122,31 +96,39 @@
 
         let name = dir.name();
         let loc = dir.loc();
-        let offset = loc.offset();
-        let len = loc.node_len();
 
         if let Some(directive) = db.find_directive_definition_by_name(name.into()) {
-            let directive_def_loc = directive
-                .loc
-                .map(|loc| SourceSpan::new(loc.offset().into(), loc.node_len().into()));
             let allowed_loc: HashSet<hir::DirectiveLocation> =
                 HashSet::from_iter(directive.directive_locations().iter().cloned());
             if !allowed_loc.contains(&dir_loc) {
-                diagnostics.push(ApolloDiagnostic::UnsupportedLocation(UnsupportedLocation {
-                ty: name.into(),
-                dir_loc,
-                src: db.source_code(loc.file_id()),
-                directive: (offset, len).into(),
-                directive_def: directive_def_loc,
-                help: Some("the directive must be used in a location that the service has declared support for".into()),
-            }))
+                let mut diag = ApolloDiagnostic::new(
+                        db,
+                        loc.into(),
+                        DiagnosticData::UnsupportedLocation {
+                            name: name.into(),
+                            dir_loc,
+                            directive_def: directive.loc.map(|loc| loc.into()),
+                        },
+                )
+                    .label(Label::new(loc, format!("{dir_loc} is not a valid location")))
+                    .help("the directive must be used in a location that the service has declared support for");
+                if let Some(directive_def_loc) = directive.loc {
+                    diag = diag.label(Label::new(
+                        directive_def_loc,
+                        format!("consider adding {dir_loc} directive location here"),
+                    ));
+                }
+                diagnostics.push(diag)
             }
         } else {
-            diagnostics.push(ApolloDiagnostic::UndefinedDefinition(UndefinedDefinition {
-                ty: name.into(),
-                src: db.source_code(loc.file_id()),
-                definition: (offset, len).into(),
-            }))
+            diagnostics.push(
+                ApolloDiagnostic::new(
+                    db,
+                    loc.into(),
+                    DiagnosticData::UndefinedDefinition { name: name.into() },
+                )
+                .label(Label::new(loc, "not found in this scope")),
+            )
         }
     }
     diagnostics
