use std::{collections::HashSet, sync::Arc};

use crate::{
    diagnostics::{ApolloDiagnostic, DiagnosticData, Label},
    hir,
    validation::{RecursionStack, ValidationSet},
    ValidationDatabase,
};

/// This struct just groups functions that are used to find self-referential directives.
/// The way to use it is to call `FindRecursiveDirective::check`.
struct FindRecursiveDirective<'a> {
    db: &'a dyn ValidationDatabase,
}

impl FindRecursiveDirective<'_> {
    fn type_definition(
        &self,
        seen: &mut RecursionStack<'_>,
        def: &hir::TypeDefinition,
    ) -> Result<(), hir::Directive> {
        for directive in def.directives() {
            self.directive(seen, directive)?;
        }

        match def {
            hir::TypeDefinition::InputObjectTypeDefinition(input_type_definition) => {
                for input_value in input_type_definition.fields() {
                    self.input_value(seen, input_value)?;
                }
            }
            hir::TypeDefinition::EnumTypeDefinition(enum_type_definition) => {
                for enum_value in enum_type_definition.values() {
                    self.enum_value(seen, enum_value)?;
                }
            }
            _ => (),
        }

        Ok(())
    }

    fn input_value(
        &self,
        seen: &mut RecursionStack<'_>,
        input_value: &hir::InputValueDefinition,
    ) -> Result<(), hir::Directive> {
        for directive in input_value.directives() {
            self.directive(seen, directive)?;
        }
        if let Some(type_def) = input_value.ty().type_def(self.db.upcast()) {
            self.type_definition(seen, &type_def)?;
        }

        Ok(())
    }

    fn enum_value(
        &self,
        seen: &mut RecursionStack<'_>,
        enum_value: &hir::EnumValueDefinition,
    ) -> Result<(), hir::Directive> {
        for directive in enum_value.directives() {
            self.directive(seen, directive)?;
        }

        Ok(())
    }

    fn directive(
        &self,
        seen: &mut RecursionStack<'_>,
        directive: &hir::Directive,
    ) -> Result<(), hir::Directive> {
        if !seen.contains(directive.name()) {
            if let Some(def) = directive.directive(self.db.upcast()) {
                self.directive_definition(seen.push(directive.name().to_string()), &def)?;
            }
        } else if seen.first() == Some(directive.name()) {
            // Only report an error & bail out early if this is the *initial* directive.
            // This prevents raising confusing errors when a directive `@b` which is not
            // self-referential uses a directive `@a` that *is*. The error with `@a` should
            // only be reported on its definition, not on `@b`'s.
            return Err(directive.clone());
        }

        Ok(())
    }

    fn directive_definition(
        &self,
        mut seen: RecursionStack<'_>,
        def: &hir::DirectiveDefinition,
    ) -> Result<(), hir::Directive> {
        let mut guard = seen.push(def.name().to_string());
        for input_value in def.arguments().input_values() {
            self.input_value(&mut guard, input_value)?;
        }

        Ok(())
    }

    fn check(
        db: &dyn ValidationDatabase,
        directive_def: &hir::DirectiveDefinition,
    ) -> Result<(), hir::Directive> {
        FindRecursiveDirective { db }
            .directive_definition(RecursionStack(&mut vec![]), directive_def)
    }
}

pub fn validate_directive_definitions(db: &dyn ValidationDatabase) -> Vec<ApolloDiagnostic> {
    let mut diagnostics = Vec::new();

    // A directive definition must not contain the use of a directive which
    // references itself directly.
    //
    // Returns Recursive Definition error.
    for (name, directive_def) in db.directive_definitions().iter() {
        if let Err(directive) = FindRecursiveDirective::check(db, directive_def) {
            diagnostics.push(
                ApolloDiagnostic::new(
                    db,
                    directive_def.loc().into(),
                    DiagnosticData::RecursiveDirectiveDefinition { name: name.clone() },
                )
                .label(Label::new(
                    directive_def.head_loc(),
                    "recursive directive definition",
                ))
                .label(Label::new(directive.loc(), "refers to itself here")),
            );
        }

        // Validate directive definitions' arguments
        diagnostics.extend(db.validate_arguments_definition(
            directive_def.arguments.clone(),
            hir::DirectiveLocation::ArgumentDefinition,
        ));
    }

    diagnostics
}

pub fn validate_directives(
    db: &dyn ValidationDatabase,
    dirs: Vec<hir::Directive>,
    dir_loc: hir::DirectiveLocation,
    var_defs: Arc<Vec<hir::VariableDefinition>>,
) -> Vec<ApolloDiagnostic> {
    let mut diagnostics = Vec::new();

    let mut seen_dirs = HashSet::<ValidationSet>::new();

    for dir in dirs {
        diagnostics.extend(db.validate_arguments(dir.arguments().to_vec()));

        let name = dir.name();
        let loc = dir.loc();
        let directive_definition = db.find_directive_definition_by_name(name.into());

        let duplicate = ValidationSet {
            name: name.to_string(),
            loc: Some(loc),
        };
        if let Some(original) = seen_dirs.get(&duplicate) {
            let is_repeatable = directive_definition
                .as_ref()
                .map(|def| def.repeatable())
                // Assume unknown directives are repeatable to avoid producing confusing diagnostics
                .unwrap_or(true);

            if !is_repeatable {
                // original loc must be Some
                let original_loc = original.loc.expect("undefined original directive location");
                diagnostics.push(
                    ApolloDiagnostic::new(
                        db,
                        loc.into(),
                        DiagnosticData::UniqueDirective {
                            name: name.to_string(),
                            original_call: original_loc.into(),
                            conflicting_call: loc.into(),
                        },
                    )
                    .label(Label::new(
                        original_loc,
                        format!("directive {name} first called here"),
                    ))
                    .label(Label::new(
                        loc,
                        format!("directive {name} called again here"),
                    )),
                );
            }
        } else {
            seen_dirs.insert(duplicate);
        }

        if let Some(directive_definition) = directive_definition {
            let allowed_loc: HashSet<hir::DirectiveLocation> =
                HashSet::from_iter(directive_definition.directive_locations().iter().cloned());
            if !allowed_loc.contains(&dir_loc) {
                let mut diag = ApolloDiagnostic::new(
                        db,
                        loc.into(),
                        DiagnosticData::UnsupportedLocation {
                            name: name.into(),
                            dir_loc,
                            directive_def: directive_definition.loc.into(),
                        },
                )
                    .label(Label::new(loc, format!("{dir_loc} is not a valid location")))
                    .help("the directive must be used in a location that the service has declared support for");
                if !directive_definition.is_built_in() {
                    diag = diag.label(Label::new(
                        directive_definition.loc,
                        format!("consider adding {dir_loc} directive location here"),
                    ));
                }
                diagnostics.push(diag)
            }

            for arg in dir.arguments() {
                let input_val = directive_definition
                    .arguments()
                    .input_values()
                    .iter()
                    .find(|val| arg.name() == val.name())
                    .cloned();

                // @b(a: true)
                if let Some(input_val) = input_val {
                    if let Some(diag) = db
                        .validate_variable_usage(input_val.clone(), var_defs.clone(), arg.clone())
                        .err()
                    {
                        diagnostics.push(diag)
                    } else {
<<<<<<< HEAD
                        let ty = input_val.ty().type_def(db.upcast());
                        match arg.value() {
                            hir::Value::Variable(_) => todo!(),
                            hir::Value::Int(_) => todo!(),
                            hir::Value::Float(_) => todo!(),
                            hir::Value::String(_) => todo!(),
                            hir::Value::Boolean(_) => todo!(),
                            hir::Value::Null => todo!(),
                            hir::Value::Enum(_) => todo!(),
                            hir::Value::List(_) => todo!(),
                            hir::Value::Object(_) => todo!(), //
                        }
=======
                        let defined_arg_ty = arg.value.clone();
                        let type_def = input_val.ty().type_def(db.upcast());
                        db.is_value_coercible(type_def, defined_arg_ty, var_defs.clone());
>>>>>>> d729a7cd
                    }
                } else {
                    diagnostics.push(
                        ApolloDiagnostic::new(
                            db,
                            arg.loc.into(),
                            DiagnosticData::UndefinedArgument {
                                name: arg.name().into(),
                            },
                        )
                        .label(Label::new(arg.loc, "argument by this name not found"))
                        .label(Label::new(loc, "directive declared here")),
                    );
                }
            }
            for arg_def in directive_definition.arguments().input_values() {
                let arg_value = dir
                    .arguments()
                    .iter()
                    .find(|value| value.name() == arg_def.name());
                let is_null = match arg_value {
                    None => true,
                    // Prevents explicitly providing `requiredArg: null`,
                    // but you can still indirectly do the wrong thing by typing `requiredArg: $mayBeNull`
                    // and it won't raise a validation error at this stage.
                    Some(value) => value.value() == &hir::Value::Null,
                };

                if arg_def.is_required() && is_null {
                    let mut diagnostic = ApolloDiagnostic::new(
                        db,
                        dir.loc.into(),
                        DiagnosticData::RequiredArgument {
                            name: arg_def.name().into(),
                        },
                    );
                    diagnostic = diagnostic.label(Label::new(
                        dir.loc,
                        format!("missing value for argument `{}`", arg_def.name()),
                    ));
                    if let Some(loc) = arg_def.loc {
                        diagnostic = diagnostic.label(Label::new(loc, "argument defined here"));
                    }

                    diagnostics.push(diagnostic);
                }
            }
        } else {
            diagnostics.push(
                ApolloDiagnostic::new(
                    db,
                    loc.into(),
                    DiagnosticData::UndefinedDefinition { name: name.into() },
                )
                .label(Label::new(loc, "not found in this scope")),
            )
        }
    }

    diagnostics
}<|MERGE_RESOLUTION|>--- conflicted
+++ resolved
@@ -237,24 +237,9 @@
                     {
                         diagnostics.push(diag)
                     } else {
-<<<<<<< HEAD
-                        let ty = input_val.ty().type_def(db.upcast());
-                        match arg.value() {
-                            hir::Value::Variable(_) => todo!(),
-                            hir::Value::Int(_) => todo!(),
-                            hir::Value::Float(_) => todo!(),
-                            hir::Value::String(_) => todo!(),
-                            hir::Value::Boolean(_) => todo!(),
-                            hir::Value::Null => todo!(),
-                            hir::Value::Enum(_) => todo!(),
-                            hir::Value::List(_) => todo!(),
-                            hir::Value::Object(_) => todo!(), //
-                        }
-=======
                         let defined_arg_ty = arg.value.clone();
                         let type_def = input_val.ty().type_def(db.upcast());
                         db.is_value_coercible(type_def, defined_arg_ty, var_defs.clone());
->>>>>>> d729a7cd
                     }
                 } else {
                     diagnostics.push(
