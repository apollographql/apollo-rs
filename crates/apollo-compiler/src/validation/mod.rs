//! Supporting APIs for [GraphQL validation](https://spec.graphql.org/October2021/#sec-Validation)
//! and other kinds of errors.

#[cfg(doc)]
use crate::{ExecutableDocument, Schema};

mod argument;
mod directive;
mod enum_;
mod field;
mod fragment;
mod input_object;
mod interface;
mod object;
pub(crate) mod operation;
mod scalar;
mod schema;
pub(crate) mod selection;
mod union_;
mod validation_db;
mod value;
mod variable;

use crate::ast::Name;
use crate::executable::BuildError as ExecutableBuildError;
use crate::execution::{GraphQLError, GraphQLLocation};
use crate::schema::BuildError as SchemaBuildError;
<<<<<<< HEAD
use crate::FileId;
use crate::Node;
use crate::NodeLocation;
=======
>>>>>>> 64610dd0
use crate::SourceFile;
use crate::SourceMap;
use indexmap::IndexSet;
use std::fmt;
use std::io;
use std::sync::Arc;
use std::sync::OnceLock;
pub(crate) use validation_db::{ValidationDatabase, ValidationStorage};

pub use crate::database::FileId;
pub use crate::node::NodeLocation;

/// Wraps a [`Schema`] or [`ExecutableDocument`] to mark it
/// as [valid](https://spec.graphql.org/October2021/#sec-Validation).
///
/// This is obtained either by running validation with one of:
///
/// * [`Schema::parse_and_validate`]
/// * [`Schema::validate`]
/// * [`ExecutableDocument::parse_and_validate`]
/// * [`ExecutableDocument::validate`]
///
/// … or by explicitly skipping it with [`Valid::assume_valid`].
///
/// The schema or document inside `Valid<T>` is immutable (`&mut T` is not given out).
/// It can be extracted with [`into_inner`][Self::into_inner],
/// such as to mutate it then possibly re-validate it.
#[derive(Debug, Clone, Eq, PartialEq)]
pub struct Valid<T>(pub(crate) T);

impl<T> Valid<T> {
    /// Construct a `Valid` document without actually running validation.
    ///
    /// The caller takes responsibility to ascertain that
    /// the document is known through some other means to be valid.
    /// For example, if it was loaded from some external storag
    /// where it was only stored after validation.
    pub fn assume_valid(document: T) -> Self {
        Self(document)
    }

    /// Extract the schema or document, such as to mutate it then possibly re-validate it.
    pub fn into_inner(self) -> T {
        self.0
    }
}

impl<T> std::ops::Deref for Valid<T> {
    type Target = T;

    fn deref(&self) -> &Self::Target {
        &self.0
    }
}

impl<T> AsRef<T> for Valid<T> {
    fn as_ref(&self) -> &T {
        &self.0
    }
}

impl<T: fmt::Display> fmt::Display for Valid<T> {
    fn fmt(&self, f: &mut fmt::Formatter<'_>) -> fmt::Result {
        self.0.fmt(f)
    }
}

/// A conversion failed with some errors, but also resulted in a partial document.
///
/// The [`Debug`][fmt::Debug] trait is implemented by forwarding to [`Self::errors`] and
/// ignoring [`Self::partial`].
/// This is so that the panic message prints (only) errors when [`.unwrap()`][Result::unwrap]
/// is called on a `Result<_, WithError<_>>` value as returned by various APIs.
pub struct WithErrors<T> {
    /// The partial result of the conversion.
    /// Some components may be missing,
    /// for example if an error causes them not to be representable in the target data structure.
    pub partial: T,

    /// Errors collected during the conversion.
    /// Should be non-empty when `WithError` is returned.
    pub errors: DiagnosticList,
}

impl<T> fmt::Debug for WithErrors<T> {
    fn fmt(&self, f: &mut fmt::Formatter<'_>) -> fmt::Result {
        self.errors.fmt(f)
    }
}

impl<T> fmt::Display for WithErrors<T> {
    fn fmt(&self, f: &mut fmt::Formatter<'_>) -> fmt::Result {
        self.errors.fmt(f)
    }
}

/// A collection of diagnostics returned by some validation method
#[derive(Clone)]
pub struct DiagnosticList {
    pub(crate) sources: SourceMap,
    diagnostics_data: Vec<DiagnosticData>,
}

#[derive(Clone)]
pub(crate) struct DiagnosticData {
    location: Option<NodeLocation>,
    details: Details,
}

/// A single diagnostic in a [`DiagnosticList`]
pub struct Diagnostic<'a> {
    sources: &'a SourceMap,
    data: &'a DiagnosticData,
}

#[derive(thiserror::Error, Debug, Clone)]
pub(crate) enum Details {
    #[error("{message}")]
    ParserLimit { message: String },
    #[error("syntax error: {message}")]
    SyntaxError { message: String },
    #[error("{0}")]
    SchemaBuildError(SchemaBuildError),
    #[error("{0}")]
    ExecutableBuildError(ExecutableBuildError),
    #[error("compiler error: {0}")]
    CompilerDiagnostic(crate::ApolloDiagnostic),
}

impl DiagnosticData {
    fn report(&self, color: bool) -> ariadne::Report<'static, NodeLocation> {
        let config = ariadne::Config::default().with_color(color);
        if let Details::CompilerDiagnostic(diagnostic) = &self.details {
            return diagnostic.to_report(config);
        }

        let (id, offset) = if let Some(location) = self.location {
            (location.file_id(), location.offset())
        } else {
            (FileId::NONE, 0)
        };

        let mut report = ariadne::Report::build::<FileId>(ariadne::ReportKind::Error, id, offset)
            .with_config(config);
        let mut colors = ariadne::ColorGenerator::new();
        macro_rules! opt_label {
            ($location: expr, $message: literal $(, $args: expr )* $(,)?) => {
                if let Some(location) = $location {
                    report.add_label(
                        ariadne::Label::new(*location)
                            .with_message(format_args!($message $(, $args)*))
                            .with_color(colors.next()),
                    )
                }
            };
            ($message: literal $(, $args: expr )* $(,)?) => {
                opt_label!(&self.location, $message $(, $args)*)
            };
        }
        // Main message from `derive(thiserror::Error)` based on `#[error("…")]` attributes:
        report.set_message(&self.details);
        // Every case should also have a label at the main location
        // (preferably saying something not completely redundant with the main message)
        // and may have additional labels.
        // Labels are always optional because locations are always optional,
        // so essential information should be in the main message.
        match &self.details {
            Details::CompilerDiagnostic(_) => unreachable!(),
            Details::ParserLimit { message, .. } => opt_label!("{message}"),
            Details::SyntaxError { message, .. } => opt_label!("{message}"),
            Details::SchemaBuildError(err) => match err {
                SchemaBuildError::ExecutableDefinition { .. } => {
                    opt_label!("remove this definition, or use `parse_mixed()`")
                }
                SchemaBuildError::SchemaDefinitionCollision {
                    previous_location, ..
                } => {
                    opt_label!(previous_location, "previous `schema` definition here");
                    opt_label!("`schema` redefined here");
                    report.set_help(
                        "merge this definition with the previous one, or use `extend schema`",
                    );
                }
                SchemaBuildError::DirectiveDefinitionCollision {
                    previous_location,
                    name,
                    ..
                } => {
                    opt_label!(previous_location, "previous definition of `@{name}` here");
                    opt_label!("`@{name}` redefined here");
                    report.set_help("remove or rename one of the definitions");
                }
                SchemaBuildError::TypeDefinitionCollision {
                    previous_location,
                    name,
                    ..
                } => {
                    opt_label!(previous_location, "previous definition of `{name}` here");
                    opt_label!("`{name}` redefined here");
                    report.set_help("remove or rename one of the definitions, or use `extend`");
                }
                SchemaBuildError::BuiltInScalarTypeRedefinition { .. } => {
                    opt_label!("remove this scalar definition");
                }
                SchemaBuildError::OrphanSchemaExtension { .. } => opt_label!("extension here"),
                SchemaBuildError::OrphanTypeExtension { .. } => opt_label!("extension here"),
                SchemaBuildError::TypeExtensionKindMismatch { def_location, .. } => {
                    opt_label!(def_location, "type definition");
                    opt_label!("extension here")
                }
                SchemaBuildError::DuplicateRootOperation {
                    previous_location,
                    operation_type,
                    ..
                } => {
                    opt_label!(
                        previous_location,
                        "previous definition of `{operation_type}` here"
                    );
                    opt_label!("`{operation_type}` redefined here");
                }
                SchemaBuildError::DuplicateImplementsInterfaceInObject {
                    name_at_previous_location,
                    ..
                }
                | SchemaBuildError::DuplicateImplementsInterfaceInInterface {
                    name_at_previous_location,
                    ..
                } => {
                    let previous_location = &name_at_previous_location.location();
                    let name = name_at_previous_location;
                    opt_label!(
                        previous_location,
                        "previous implementation of `{name}` here"
                    );
                    opt_label!("`{name}` implemented again here");
                }
                SchemaBuildError::ObjectFieldNameCollision {
                    name_at_previous_location,
                    ..
                }
                | SchemaBuildError::InterfaceFieldNameCollision {
                    name_at_previous_location,
                    ..
                }
                | SchemaBuildError::EnumValueNameCollision {
                    name_at_previous_location,
                    ..
                }
                | SchemaBuildError::UnionMemberNameCollision {
                    name_at_previous_location,
                    ..
                }
                | SchemaBuildError::InputFieldNameCollision {
                    name_at_previous_location,
                    ..
                } => {
                    let previous_location = &name_at_previous_location.location();
                    let name = name_at_previous_location;
                    opt_label!(previous_location, "previous definition of `{name}` here");
                    opt_label!("`{name}` redefined here");
                }
            },
            Details::ExecutableBuildError(err) => match err {
                ExecutableBuildError::TypeSystemDefinition { .. } => {
                    opt_label!("remove this definition, or use `parse_mixed()`")
                }
                ExecutableBuildError::AmbiguousAnonymousOperation { .. } => {
                    opt_label!("provide a name for this definition");
                    report.set_help(
                        "GraphQL requires operations to be named if the document has more than one",
                    );
                }
                ExecutableBuildError::OperationNameCollision {
                    name_at_previous_location,
                    ..
                }
                | ExecutableBuildError::FragmentNameCollision {
                    name_at_previous_location,
                    ..
                } => {
                    let previous_location = &name_at_previous_location.location();
                    let name = name_at_previous_location;
                    opt_label!(previous_location, "previous definition of `{name}` here");
                    opt_label!("`{name}` redefined here");
                }
                ExecutableBuildError::UndefinedRootOperation { operation_type, .. } => {
                    opt_label!(
                        "`{operation_type}` is not defined in the schema \
                         and is therefore not supported"
                    );
                    report.set_help(format_args!(
                        "consider defining a `{operation_type}` root operation type \
                         in your schema"
                    ))
                }
                ExecutableBuildError::UndefinedTypeInNamedFragmentTypeCondition { .. } => {
                    opt_label!("type condition here")
                }
                ExecutableBuildError::UndefinedTypeInInlineFragmentTypeCondition {
                    path, ..
                } => {
                    opt_label!("type condition here");
                    report.set_note(format_args!("path to the inline fragment: `{path} → ...`"))
                }
                ExecutableBuildError::SubselectionOnScalarType { path, .. }
                | ExecutableBuildError::SubselectionOnEnumType { path, .. } => {
                    opt_label!("remove subselections here");
                    report.set_note(format_args!("path to the field: `{path}`"))
                }
                ExecutableBuildError::UndefinedField {
                    field_name,
                    type_name,
                    path,
                    ..
                } => {
                    opt_label!("field `{field_name}` selected here");
                    opt_label!(&type_name.location(), "type `{type_name}` defined here");
                    report.set_note(format_args!("path to the field: `{path}`"))
                }
            },
        }
        report.finish()
    }
}

impl<'a> Diagnostic<'a> {
    /// Get the line and column number where this diagnostic was raised.
    pub fn get_line_column(&self) -> Option<GraphQLLocation> {
        let loc = self.data.location?;
        let source = self.sources.get(&loc.file_id)?;
        source
            .get_line_column(loc.offset())
            .map(|(line, column)| GraphQLLocation {
                line: line + 1,
                column: column + 1,
            })
    }

    /// Get serde_json serialisable version of the current diagnostic.
    pub fn to_json(&self) -> GraphQLError {
        let locations = self.get_line_column().into_iter().collect();

        GraphQLError {
            message: self.message().to_string(),
            locations,
        }
    }

    pub fn message(&self) -> &impl fmt::Display {
        &self.data.details
    }
}

impl DiagnosticList {
    pub(crate) fn new(sources: SourceMap) -> Self {
        Self {
            sources,
            diagnostics_data: Vec::new(),
        }
    }

    pub fn is_empty(&self) -> bool {
        self.diagnostics_data.is_empty()
    }

    pub fn len(&self) -> usize {
        self.diagnostics_data.len()
    }

    pub fn iter(
        &self,
    ) -> impl Iterator<Item = Diagnostic<'_>> + DoubleEndedIterator + ExactSizeIterator {
        self.diagnostics_data.iter().map(|data| Diagnostic {
            sources: &self.sources,
            data,
        })
    }

    /// Returns a human-readable string formatting, without color codes regardless of stderr.
    ///
    /// `Display` and `.to_string()` are meant for printing to stderr,
    /// and will include ANSI color codes if stderr is detected to be a terminal.
    pub fn to_string_no_color(&self) -> String {
        format!("{self:#}")
    }

    pub(crate) fn push(&mut self, location: Option<NodeLocation>, details: impl Into<Details>) {
        self.diagnostics_data.push(DiagnosticData {
            location,
            details: details.into(),
        })
    }

    pub(crate) fn into_result(mut self) -> Result<(), Self> {
        if self.diagnostics_data.is_empty() {
            Ok(())
        } else {
            self.diagnostics_data
                .sort_by_key(|err| err.location.map(|loc| (loc.file_id(), loc.offset())));
            Err(self)
        }
    }

    pub(crate) fn into_result_with<T>(self, value: T) -> Result<T, WithErrors<T>> {
        match self.into_result() {
            Ok(()) => Ok(value),
            Err(errors) => Err(WithErrors {
                partial: value,
                errors,
            }),
        }
    }

    pub(crate) fn into_valid_result<T>(self, value: T) -> Result<Valid<T>, WithErrors<T>> {
        match self.into_result() {
            Ok(()) => Ok(Valid(value)),
            Err(errors) => Err(WithErrors {
                partial: value,
                errors,
            }),
        }
    }
}

/// Defaults to ANSI color codes if stderr is a terminal.
///
/// Use alternate formatting to never use colors: `format!("{diagnostics:#}")`
impl fmt::Display for DiagnosticList {
    fn fmt(&self, f: &mut fmt::Formatter<'_>) -> fmt::Result {
        for diagnostic in self.iter() {
            diagnostic.fmt(f)?
        }
        Ok(())
    }
}

/// Defaults to ANSI color codes if stderr is a terminal.
///
/// Use alternate formatting to never use colors: `format!("{diagnostic:#}")`
impl fmt::Display for Diagnostic<'_> {
    fn fmt(&self, f: &mut fmt::Formatter<'_>) -> fmt::Result {
        struct Adaptor<'a, 'b>(&'a mut fmt::Formatter<'b>);

        impl io::Write for Adaptor<'_, '_> {
            fn write(&mut self, buf: &[u8]) -> io::Result<usize> {
                let s = std::str::from_utf8(buf).map_err(|_| io::ErrorKind::Other)?;
                self.0.write_str(s).map_err(|_| io::ErrorKind::Other)?;
                Ok(buf.len())
            }

            fn flush(&mut self) -> io::Result<()> {
                Ok(())
            }
        }

        let color = !f.alternate();
        self.data
            .report(color)
            .write(Cache(self.sources), Adaptor(f))
            .map_err(|_| fmt::Error)
    }
}

struct Cache<'a>(&'a SourceMap);

impl ariadne::Cache<FileId> for Cache<'_> {
    fn fetch(&mut self, file_id: &FileId) -> Result<&ariadne::Source, Box<dyn fmt::Debug + '_>> {
        struct NotFound(FileId);
        impl fmt::Debug for NotFound {
            fn fmt(&self, f: &mut fmt::Formatter<'_>) -> fmt::Result {
                write!(f, "source file not found: {:?}", self.0)
            }
        }
        if let Some(source_file) = self.0.get(file_id) {
            Ok(source_file.ariadne())
        } else if *file_id == FileId::NONE || *file_id == FileId::HACK_TMP {
            static EMPTY: OnceLock<ariadne::Source> = OnceLock::new();
            Ok(EMPTY.get_or_init(|| ariadne::Source::from("")))
        } else {
            Err(Box::new(NotFound(*file_id)))
        }
    }

    fn display<'a>(&self, file_id: &'a FileId) -> Option<Box<dyn fmt::Display + 'a>> {
        if *file_id != FileId::NONE {
            struct Path(Arc<SourceFile>);
            impl fmt::Display for Path {
                fn fmt(&self, f: &mut fmt::Formatter<'_>) -> fmt::Result {
                    self.0.path().display().fmt(f)
                }
            }
            let source_file = self.0.get(file_id)?;
            Some(Box::new(Path(source_file.clone())))
        } else {
            struct NoSourceFile;
            impl fmt::Display for NoSourceFile {
                fn fmt(&self, f: &mut fmt::Formatter<'_>) -> fmt::Result {
                    f.write_str("(no source file)")
                }
            }
            Some(Box::new(NoSourceFile))
        }
    }
}

impl fmt::Debug for DiagnosticList {
    fn fmt(&self, f: &mut fmt::Formatter<'_>) -> fmt::Result {
        fmt::Display::fmt(self, f)
    }
}

impl ariadne::Span for NodeLocation {
    type SourceId = FileId;

    fn source(&self) -> &FileId {
        &self.file_id
    }

    fn start(&self) -> usize {
        self.offset()
    }

    fn end(&self) -> usize {
        self.end_offset()
    }
}

<<<<<<< HEAD
const RECURSION_LIMIT: usize = 500;

#[derive(Debug, Clone, thiserror::Error)]
#[error("Recursion limit reached")]
#[non_exhaustive]
struct RecursionLimitError {}
=======
impl From<SchemaBuildError> for Details {
    fn from(value: SchemaBuildError) -> Self {
        Details::SchemaBuildError(value)
    }
}

impl From<ExecutableBuildError> for Details {
    fn from(value: ExecutableBuildError) -> Self {
        Details::ExecutableBuildError(value)
    }
}
>>>>>>> 64610dd0

/// Track used names in a recursive function.
struct RecursionStack {
    seen: IndexSet<Name>,
}

impl RecursionStack {
    fn new() -> Self {
        Self {
            seen: IndexSet::new(),
        }
    }

    fn with_root(root: Name) -> Self {
        let mut seen = IndexSet::new();
        seen.insert(root);
        Self { seen }
    }

    /// Return the actual API for tracking recursive uses.
    pub(crate) fn guard(&mut self) -> RecursionGuard<'_> {
        RecursionGuard {
            seen: &mut self.seen,
        }
    }
}

/// Track used names in a recursive function.
///
/// Pass the result of `guard.push(name)` to recursive calls. Use `guard.contains(name)` to check
/// if the name was used somewhere up the call stack. When a guard is dropped, its name is removed
/// from the list.
struct RecursionGuard<'a> {
    seen: &'a mut IndexSet<Name>,
}
impl RecursionGuard<'_> {
    /// Mark that we saw a name. If there are too many names, return an error.
    fn push(&mut self, name: &Name) -> Result<RecursionGuard<'_>, RecursionLimitError> {
        debug_assert!(
            self.seen.insert(name.clone()),
            "cannot push the same name twice to RecursionGuard, check contains() first"
        );
        if self.seen.len() > RECURSION_LIMIT {
            Err(RecursionLimitError {})
        } else {
            Ok(RecursionGuard { seen: self.seen })
        }
    }
    /// Check if we saw a name somewhere up the call stack.
    fn contains(&self, name: &Name) -> bool {
        self.seen.iter().any(|seen| seen == name)
    }
    /// Return the name where we started.
    fn first(&self) -> Option<&Name> {
        self.seen.first()
    }
}

impl Drop for RecursionGuard<'_> {
    fn drop(&mut self) {
        // This may already be empty if it's the original `stack.guard()` result, but that's fine
        let _ = self.seen.pop();
    }
}

/// Errors that can happen when chasing potentially cyclical references.
#[derive(Debug, Clone, thiserror::Error)]
enum CycleError<T> {
    /// Detected a cycle, value contains the path from the offending node back to the node where we
    /// started.
    #[error("Cycle detected")]
    Recursed(Vec<Node<T>>),
    /// Ran into recursion limit before a cycle could be detected.
    #[error(transparent)]
    Limit(#[from] RecursionLimitError),
}

impl<T> CycleError<T> {
    fn trace(mut self, node: &Node<T>) -> Self {
        if let Self::Recursed(trace) = &mut self {
            trace.push(node.clone());
        }
        self
    }
}<|MERGE_RESOLUTION|>--- conflicted
+++ resolved
@@ -25,12 +25,7 @@
 use crate::executable::BuildError as ExecutableBuildError;
 use crate::execution::{GraphQLError, GraphQLLocation};
 use crate::schema::BuildError as SchemaBuildError;
-<<<<<<< HEAD
-use crate::FileId;
 use crate::Node;
-use crate::NodeLocation;
-=======
->>>>>>> 64610dd0
 use crate::SourceFile;
 use crate::SourceMap;
 use indexmap::IndexSet;
@@ -559,26 +554,24 @@
     }
 }
 
-<<<<<<< HEAD
+impl From<SchemaBuildError> for Details {
+    fn from(value: SchemaBuildError) -> Self {
+        Details::SchemaBuildError(value)
+    }
+}
+
+impl From<ExecutableBuildError> for Details {
+    fn from(value: ExecutableBuildError) -> Self {
+        Details::ExecutableBuildError(value)
+    }
+}
+
 const RECURSION_LIMIT: usize = 500;
 
 #[derive(Debug, Clone, thiserror::Error)]
 #[error("Recursion limit reached")]
 #[non_exhaustive]
 struct RecursionLimitError {}
-=======
-impl From<SchemaBuildError> for Details {
-    fn from(value: SchemaBuildError) -> Self {
-        Details::SchemaBuildError(value)
-    }
-}
-
-impl From<ExecutableBuildError> for Details {
-    fn from(value: ExecutableBuildError) -> Self {
-        Details::ExecutableBuildError(value)
-    }
-}
->>>>>>> 64610dd0
 
 /// Track used names in a recursive function.
 struct RecursionStack {
