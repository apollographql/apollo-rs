--- conflicted
+++ resolved
@@ -237,15 +237,11 @@
     let has_type_error = !type_cond_diagnostics.is_empty();
     diagnostics.extend(type_cond_diagnostics);
 
-<<<<<<< HEAD
-    if !has_type_error {
-=======
     let fragment_cycles_diagnostics = db.validate_fragment_cycles(def.clone());
     let has_cycles = !fragment_cycles_diagnostics.is_empty();
     diagnostics.extend(fragment_cycles_diagnostics);
 
     if !has_type_error && !has_cycles {
->>>>>>> 4946fad3
         diagnostics.extend(db.validate_selection_set(def.selection_set().clone(), var_defs));
     }
 
