--- conflicted
+++ resolved
@@ -29,14 +29,9 @@
     schema: &Schema,
     document: &ExecutableDocument,
 ) {
-<<<<<<< HEAD
-    let mut fields_in_set_can_merge = FieldsInSetCanMerge::new(schema, document);
-    for operation in document.operations.iter() {
-=======
     let alloc = typed_arena::Arena::new();
     let mut fields_in_set_can_merge = FieldsInSetCanMerge::new(&alloc, schema, document);
-    for operation in document.all_operations() {
->>>>>>> 6fe8fcc7
+    for operation in document.operations.iter() {
         crate::validation::operation::validate_subscription(document, operation, errors);
         fields_in_set_can_merge.validate_operation(operation, errors);
     }
