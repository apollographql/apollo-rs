[package]
name = "apollo-compiler"
version = "1.26.0" # When bumping, also update README.md
authors = ["Irina Shestak <shestak.irina@gmail.com>"]
license = "MIT OR Apache-2.0"
repository = "https://github.com/apollographql/apollo-rs"
documentation = "https://docs.rs/apollo-compiler"
description = "A compiler for the GraphQL query language."
keywords = ["graphql", "parser", "graphql-tooling", "apollographql"]
categories = [
  "compilers",
  "development-tools",
  "parser-implementations",
  "parsing",
  "web-programming",
]
edition = "2021"
autotests = false # Most tests/*.rs files are modules of tests/main.rs

[dependencies]
ahash = "0.8.11"
apollo-parser = { path = "../apollo-parser", version = "0.8.0" }
ariadne = { version = "0.5.0", features = ["auto-color"] }
indexmap = "2.0.0"
rowan = "0.16.0"
serde = { version = "1.0", features = ["derive"] }
serde_json_bytes = { version = "0.2.2", features = ["preserve_order"] }
thiserror = "1.0.31"
triomphe = "0.1.13"
typed-arena = "2.0"

<<<<<<< HEAD
[target.'cfg(target_arch = "wasm32")'.dependencies]
getrandom = { version = "0.2", features = ["js"] }
uuid = { version = "1.6", features = ["serde", "v4", "js"] }

=======
>>>>>>> 65f14e10
[dev-dependencies]
anyhow = "1.0"
criterion = "0.5.1"
expect-test = "1.4"
notify = "7.0.0"
pretty_assertions = "1.3.0"
serde_json = "1.0"
serial_test = "3.0.0"
unindent = "0.2.3"

[[bench]]
name = "multi-source"
path = "benches/multi_source.rs"
harness = false

[[bench]]
name = "directives-validation"
path = "benches/directives_validation.rs"
harness = false

[[bench]]
name = "fields-validation"
path = "benches/fields_validation.rs"
harness = false

[[bench]]
name = "fragments-validation"
path = "benches/fragments_validation.rs"
harness = false

[[test]]
name = "main"

# These need to run in a process where no other test runs concurrently
[[test]]
name = "snapshot_tests"<|MERGE_RESOLUTION|>--- conflicted
+++ resolved
@@ -29,13 +29,6 @@
 triomphe = "0.1.13"
 typed-arena = "2.0"
 
-<<<<<<< HEAD
-[target.'cfg(target_arch = "wasm32")'.dependencies]
-getrandom = { version = "0.2", features = ["js"] }
-uuid = { version = "1.6", features = ["serde", "v4", "js"] }
-
-=======
->>>>>>> 65f14e10
 [dev-dependencies]
 anyhow = "1.0"
 criterion = "0.5.1"
