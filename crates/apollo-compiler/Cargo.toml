[package]
name = "apollo-compiler"
version = "1.0.0-beta.10" # When bumping, also update README.md
authors = ["Irina Shestak <shestak.irina@gmail.com>"]
license = "MIT OR Apache-2.0"
repository = "https://github.com/apollographql/apollo-rs"
documentation = "https://docs.rs/apollo-compiler"
description = "A compiler for the GraphQL query language."
keywords = ["graphql", "parser", "graphql-tooling", "apollographql"]
categories = [
  "compilers",
  "development-tools",
  "parser-implementations",
  "parsing",
  "web-programming",
]
edition = "2021"
autotests = false # Most tests/*.rs files are modules of tests/main.rs

[dependencies]
apollo-parser = { path = "../apollo-parser", version = "0.7.4" }
ariadne = { version = "0.3.0", features = ["auto-color"] }
indexmap = "2.0.0"
rowan = "0.15.5"
salsa = "0.16.1"
serde = { version = "1.0", features = ["derive"] }
<<<<<<< HEAD
anstream = "0.6.4"
=======
serde_json_bytes = { version = "0.2.2", features = ["preserve_order"] }
>>>>>>> d97abbc9
thiserror = "1.0.31"
triomphe = "0.1.9"
# TODO: replace `sptr` with standard library methods when available:
# https://github.com/rust-lang/rust/issues/95228
sptr = "0.3.2"

[target.'cfg(target_arch = "wasm32")'.dependencies]
uuid = { version = "1.6", features = ["serde", "v4", "js"] }

[dev-dependencies]
anyhow = "1.0"
criterion = "0.5.1"
expect-test = "1.4"
notify = "6.0.0"
pretty_assertions = "1.3.0"
serde_json = "1.0"
serial_test = "2.0.0"
unindent = "0.2.3"

[[bench]]
name = "multi-source"
path = "benches/multi_source.rs"
harness = false

[[test]]
name = "main"

# These need to run in a process where no other test runs concurrently
[[test]]
name = "snapshot_tests"<|MERGE_RESOLUTION|>--- conflicted
+++ resolved
@@ -18,17 +18,14 @@
 autotests = false # Most tests/*.rs files are modules of tests/main.rs
 
 [dependencies]
+anstream = "0.6.4"
 apollo-parser = { path = "../apollo-parser", version = "0.7.4" }
 ariadne = { version = "0.3.0", features = ["auto-color"] }
 indexmap = "2.0.0"
 rowan = "0.15.5"
 salsa = "0.16.1"
 serde = { version = "1.0", features = ["derive"] }
-<<<<<<< HEAD
-anstream = "0.6.4"
-=======
 serde_json_bytes = { version = "0.2.2", features = ["preserve_order"] }
->>>>>>> d97abbc9
 thiserror = "1.0.31"
 triomphe = "0.1.9"
 # TODO: replace `sptr` with standard library methods when available:
