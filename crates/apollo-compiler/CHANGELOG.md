--- conflicted
+++ resolved
@@ -21,7 +21,6 @@
 
 ## BREAKING
 
-<<<<<<< HEAD
 - **`Name` representation change - [SimonSapin] in [pull/868].**
   The memory representation of GraphQL names is changed to use `Arc<str>` or `&'static str`
   internally, and provide corresponding cheap conversions.
@@ -35,7 +34,6 @@
     `Value` itself is in a `Node<_>` that contains the same source span as `NodeStr` did.
   * Descriptions are now represented as `Option<Node<str>>` instead of `Option<NodeStr>`.
 
-=======
 - **Feature REMOVED: `Hash` cache in `Node<T>` - [SimonSapin] in [pull/872].**
   `Node<T>` is a reference-counted smart pointer that provides thread-safe shared ownership
   for at `T` value together with an optional source location.
@@ -53,7 +51,6 @@
   Programs that relied on this cache will still compile.
   We still consider this change breaking
   as they’ll need to build their own cache to maintain performance characteristics.
->>>>>>> d4bcc9b7
 
 ## Fixes
 
@@ -63,13 +60,10 @@
 [goto-bus-stop]: https://github.com/goto-bus-stop
 [SimonSapin]: https://github.com/SimonSapin
 [pull/865]: https://github.com/apollographql/apollo-rs/pull/865
-<<<<<<< HEAD
 [pull/868]: https://github.com/apollographql/apollo-rs/pull/868
+[pull/872]: https://github.com/apollographql/apollo-rs/pull/872
 [string interning]: https://github.com/apollographql/apollo-rs/issues/385#issuecomment-2176436184
-=======
-[pull/872]: https://github.com/apollographql/apollo-rs/pull/872
 [Salsa]: https://crates.io/crates/salsa
->>>>>>> d4bcc9b7
 
 # [1.0.0-beta.17](https://crates.io/crates/apollo-compiler/1.0.0-beta.17) - 2024-06-05
 
