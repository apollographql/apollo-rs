--- conflicted
+++ resolved
@@ -17,9 +17,9 @@
 ## Maintenance
 ## Documentation-->
 
-<<<<<<< HEAD
-# [x.x.x] (unreleased) - 2023-mm-dd
-
+# [x.x.x] (unreleased) - 2023-xx-xx
+
+## Features
 - **Add execution-related and introspection functionality - [SimonSapin], [pull/758]:**
   - Add data structure in `apollo_compiler::execution` for a GraphQL response, its data, and errors.
     All (de)serializable with `serde`.
@@ -32,25 +32,18 @@
     At this time this engine is not exposed in the public API.
     If you’re interested in it [let us know] about your use case!
   - Add `ExecutableDocument::insert_operation` convenience method.
-
+- **Add `NodeStr::from(Name)` - [goto-bus-stop], [pull/773]**
+
+## Fixes
+- **Fix serializing single-line strings with leading whitespace - [goto-bus-stop], [pull/774]**
+  Previously, the leading whitespace would get lost.
+
+[goto-bus-stop]: https://github.com/goto-bus-stop]
 [SimonSapin]: https://github.com/SimonSapin
 [pull/758]: https://github.com/apollographql/apollo-rs/pull/758
-[`coerce_variable_values()`]: https://spec.graphql.org/October2021/#sec-Coercing-Variable-Values
-
-=======
-# [x.x.x] (unreleased) - 2023-xx-xx
-
-## Features
-- **Add `NodeStr::from(Name)` - [goto-bus-stop], [pull/773]**
-
-## Fixes
-- **Fix serializing single-line strings with leading whitespace - [goto-bus-stop], [pull/774]**
-  Previously, the leading whitespace would get lost.
-
-[goto-bus-stop]: https://github.com/goto-bus-stop]
 [pull/773]: https://github.com/apollographql/apollo-rs/pull/773
 [pull/774]: https://github.com/apollographql/apollo-rs/pull/774
->>>>>>> 580d77b3
+[`coerce_variable_values()`]: https://spec.graphql.org/October2021/#sec-Coercing-Variable-Values
 
 # [1.0.0-beta.10](https://crates.io/crates/apollo-compiler/1.0.0-beta.10) - 2023-12-04
 
