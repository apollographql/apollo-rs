--- conflicted
+++ resolved
@@ -2,22 +2,12 @@
   topProducts {
     name
   }
-<<<<<<< HEAD
   ... subFrag
 }
 
 fragment subFrag on Query {
   topProducts {
     price(setPrice: $variable)
-=======
-  ...multipleSubscriptions
-}
-
-fragment multipleSubscriptions on Review {
-  message {
-    body
-    sender(attribute: $variable)
->>>>>>> b5155d87
   }
 }
 
