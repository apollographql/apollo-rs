[
<<<<<<< HEAD
    ApolloDiagnostic {
        cache: {
            116: "0048_duplicate_field_argument_definition_names.graphql",
        },
        location: DiagnosticLocation {
            file_id: FileId {
                id: 116,
            },
            offset: 158,
            length: 12,
        },
        labels: [
            Label {
                location: DiagnosticLocation {
                    file_id: FileId {
                        id: 116,
                    },
                    offset: 144,
                    length: 14,
                },
                text: "previous definition of `arg` here",
            },
            Label {
                location: DiagnosticLocation {
                    file_id: FileId {
                        id: 116,
                    },
                    offset: 158,
                    length: 12,
                },
                text: "`arg` redefined here",
            },
        ],
        help: Some(
            "`arg` argument must only be defined once.",
        ),
        data: UniqueArgument {
            name: "arg",
            original_definition: DiagnosticLocation {
                file_id: FileId {
                    id: 116,
                },
                offset: 144,
                length: 14,
            },
            redefined_definition: DiagnosticLocation {
                file_id: FileId {
                    id: 116,
                },
                offset: 158,
                length: 12,
            },
        },
    },
    ApolloDiagnostic {
        cache: {
            116: "0048_duplicate_field_argument_definition_names.graphql",
        },
        location: DiagnosticLocation {
            file_id: FileId {
                id: 116,
            },
            offset: 48,
            length: 12,
        },
        labels: [
            Label {
                location: DiagnosticLocation {
                    file_id: FileId {
                        id: 116,
                    },
                    offset: 34,
                    length: 14,
                },
                text: "previous definition of `arg` here",
            },
            Label {
                location: DiagnosticLocation {
                    file_id: FileId {
                        id: 116,
                    },
                    offset: 48,
                    length: 12,
                },
                text: "`arg` redefined here",
            },
        ],
        help: Some(
            "`arg` argument must only be defined once.",
        ),
        data: UniqueArgument {
            name: "arg",
            original_definition: DiagnosticLocation {
                file_id: FileId {
                    id: 116,
                },
                offset: 34,
                length: 14,
            },
            redefined_definition: DiagnosticLocation {
                file_id: FileId {
                    id: 116,
                },
                offset: 48,
                length: 12,
=======
    UniqueInputValue(
        UniqueInputValue {
            value: "arg",
            src: "interface Duplicate {\n  duplicate(arg: Boolean, arg: Boolean): Int\n}\n\ntype Query implements Duplicate {\n  single(arg: Boolean): Int\n  duplicate(arg: Boolean, arg: Boolean): Int\n}\n",
            original_value: SourceSpan {
                offset: SourceOffset(
                    34,
                ),
                length: SourceOffset(
                    14,
                ),
            },
            redefined_value: SourceSpan {
                offset: SourceOffset(
                    48,
                ),
                length: SourceOffset(
                    12,
                ),
            },
        },
    ),
    UniqueInputValue(
        UniqueInputValue {
            value: "arg",
            src: "interface Duplicate {\n  duplicate(arg: Boolean, arg: Boolean): Int\n}\n\ntype Query implements Duplicate {\n  single(arg: Boolean): Int\n  duplicate(arg: Boolean, arg: Boolean): Int\n}\n",
            original_value: SourceSpan {
                offset: SourceOffset(
                    144,
                ),
                length: SourceOffset(
                    14,
                ),
            },
            redefined_value: SourceSpan {
                offset: SourceOffset(
                    158,
                ),
                length: SourceOffset(
                    12,
                ),
>>>>>>> a88a3fe8
            },
        },
    },
]<|MERGE_RESOLUTION|>--- conflicted
+++ resolved
@@ -1,21 +1,74 @@
 [
-<<<<<<< HEAD
     ApolloDiagnostic {
         cache: {
-            116: "0048_duplicate_field_argument_definition_names.graphql",
+            121: "0048_duplicate_field_argument_definition_names.graphql",
         },
         location: DiagnosticLocation {
             file_id: FileId {
-                id: 116,
+                id: 121,
             },
-            offset: 158,
-            length: 12,
+            offset: 34,
+            length: 14,
         },
         labels: [
             Label {
                 location: DiagnosticLocation {
                     file_id: FileId {
-                        id: 116,
+                        id: 121,
+                    },
+                    offset: 34,
+                    length: 14,
+                },
+                text: "previous definition of `arg` here",
+            },
+            Label {
+                location: DiagnosticLocation {
+                    file_id: FileId {
+                        id: 121,
+                    },
+                    offset: 48,
+                    length: 12,
+                },
+                text: "`arg` redefined here",
+            },
+        ],
+        help: Some(
+            "`arg` field must only be defined once in this input object definition.",
+        ),
+        data: UniqueInputValue {
+            name: "arg",
+            original_value: DiagnosticLocation {
+                file_id: FileId {
+                    id: 121,
+                },
+                offset: 34,
+                length: 14,
+            },
+            redefined_value: DiagnosticLocation {
+                file_id: FileId {
+                    id: 121,
+                },
+                offset: 48,
+                length: 12,
+            },
+        },
+    },
+    ApolloDiagnostic {
+        cache: {
+            121: "0048_duplicate_field_argument_definition_names.graphql",
+        },
+        location: DiagnosticLocation {
+            file_id: FileId {
+                id: 121,
+            },
+            offset: 144,
+            length: 14,
+        },
+        labels: [
+            Label {
+                location: DiagnosticLocation {
+                    file_id: FileId {
+                        id: 121,
                     },
                     offset: 144,
                     length: 14,
@@ -25,7 +78,7 @@
             Label {
                 location: DiagnosticLocation {
                     file_id: FileId {
-                        id: 116,
+                        id: 121,
                     },
                     offset: 158,
                     length: 12,
@@ -34,121 +87,24 @@
             },
         ],
         help: Some(
-            "`arg` argument must only be defined once.",
+            "`arg` field must only be defined once in this input object definition.",
         ),
-        data: UniqueArgument {
+        data: UniqueInputValue {
             name: "arg",
-            original_definition: DiagnosticLocation {
+            original_value: DiagnosticLocation {
                 file_id: FileId {
-                    id: 116,
+                    id: 121,
                 },
                 offset: 144,
                 length: 14,
             },
-            redefined_definition: DiagnosticLocation {
+            redefined_value: DiagnosticLocation {
                 file_id: FileId {
-                    id: 116,
+                    id: 121,
                 },
                 offset: 158,
                 length: 12,
             },
         },
     },
-    ApolloDiagnostic {
-        cache: {
-            116: "0048_duplicate_field_argument_definition_names.graphql",
-        },
-        location: DiagnosticLocation {
-            file_id: FileId {
-                id: 116,
-            },
-            offset: 48,
-            length: 12,
-        },
-        labels: [
-            Label {
-                location: DiagnosticLocation {
-                    file_id: FileId {
-                        id: 116,
-                    },
-                    offset: 34,
-                    length: 14,
-                },
-                text: "previous definition of `arg` here",
-            },
-            Label {
-                location: DiagnosticLocation {
-                    file_id: FileId {
-                        id: 116,
-                    },
-                    offset: 48,
-                    length: 12,
-                },
-                text: "`arg` redefined here",
-            },
-        ],
-        help: Some(
-            "`arg` argument must only be defined once.",
-        ),
-        data: UniqueArgument {
-            name: "arg",
-            original_definition: DiagnosticLocation {
-                file_id: FileId {
-                    id: 116,
-                },
-                offset: 34,
-                length: 14,
-            },
-            redefined_definition: DiagnosticLocation {
-                file_id: FileId {
-                    id: 116,
-                },
-                offset: 48,
-                length: 12,
-=======
-    UniqueInputValue(
-        UniqueInputValue {
-            value: "arg",
-            src: "interface Duplicate {\n  duplicate(arg: Boolean, arg: Boolean): Int\n}\n\ntype Query implements Duplicate {\n  single(arg: Boolean): Int\n  duplicate(arg: Boolean, arg: Boolean): Int\n}\n",
-            original_value: SourceSpan {
-                offset: SourceOffset(
-                    34,
-                ),
-                length: SourceOffset(
-                    14,
-                ),
-            },
-            redefined_value: SourceSpan {
-                offset: SourceOffset(
-                    48,
-                ),
-                length: SourceOffset(
-                    12,
-                ),
-            },
-        },
-    ),
-    UniqueInputValue(
-        UniqueInputValue {
-            value: "arg",
-            src: "interface Duplicate {\n  duplicate(arg: Boolean, arg: Boolean): Int\n}\n\ntype Query implements Duplicate {\n  single(arg: Boolean): Int\n  duplicate(arg: Boolean, arg: Boolean): Int\n}\n",
-            original_value: SourceSpan {
-                offset: SourceOffset(
-                    144,
-                ),
-                length: SourceOffset(
-                    14,
-                ),
-            },
-            redefined_value: SourceSpan {
-                offset: SourceOffset(
-                    158,
-                ),
-                length: SourceOffset(
-                    12,
-                ),
->>>>>>> a88a3fe8
-            },
-        },
-    },
 ]