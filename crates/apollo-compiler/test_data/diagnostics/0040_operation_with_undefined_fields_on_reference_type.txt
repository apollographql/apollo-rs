--- conflicted
+++ resolved
@@ -1,11 +1,11 @@
 [
     ApolloDiagnostic {
         cache: {
-            107: "0040_operation_with_undefined_fields_on_reference_type.graphql",
+            108: "0040_operation_with_undefined_fields_on_reference_type.graphql",
         },
         location: DiagnosticLocation {
             file_id: FileId {
-                id: 107,
+                id: 108,
             },
             offset: 21,
             length: 7,
@@ -14,7 +14,7 @@
             Label {
                 location: DiagnosticLocation {
                     file_id: FileId {
-                        id: 107,
+                        id: 108,
                     },
                     offset: 21,
                     length: 7,
@@ -24,7 +24,7 @@
             Label {
                 location: DiagnosticLocation {
                     file_id: FileId {
-                        id: 107,
+                        id: 108,
                     },
                     offset: 38,
                     length: 54,
@@ -37,60 +37,34 @@
         ),
         data: UndefinedField {
             field: "size",
-<<<<<<< HEAD
         },
     },
     ApolloDiagnostic {
         cache: {
-            107: "0040_operation_with_undefined_fields_on_reference_type.graphql",
+            108: "0040_operation_with_undefined_fields_on_reference_type.graphql",
         },
         location: DiagnosticLocation {
             file_id: FileId {
-                id: 107,
-=======
-            src: "query getProduct {\n  size\n  weight\n}\n\ntype Query {\n  name: String\n  topProducts: Product\n}\n\ntype Product {\n  inStock: Boolean @join__field(graph: INVENTORY)\n  name: String @join__field(graph: PRODUCTS)\n}\n\ndirective @join__field(graph: join__Graph, requires: join__FieldSet, provides: join__FieldSet) on FIELD_DEFINITION",
-            definition: SourceSpan {
-                offset: SourceOffset(
-                    21,
-                ),
-                length: SourceOffset(
-                    7,
-                ),
->>>>>>> 3bcbd6b7
+                id: 108,
             },
             offset: 28,
             length: 7,
         },
-<<<<<<< HEAD
         labels: [
             Label {
                 location: DiagnosticLocation {
                     file_id: FileId {
-                        id: 107,
+                        id: 108,
                     },
                     offset: 28,
                     length: 7,
                 },
                 text: "`weight` field is not defined",
-=======
-    ),
-    UndefinedField(
-        UndefinedField {
-            field: "weight",
-            src: "query getProduct {\n  size\n  weight\n}\n\ntype Query {\n  name: String\n  topProducts: Product\n}\n\ntype Product {\n  inStock: Boolean @join__field(graph: INVENTORY)\n  name: String @join__field(graph: PRODUCTS)\n}\n\ndirective @join__field(graph: join__Graph, requires: join__FieldSet, provides: join__FieldSet) on FIELD_DEFINITION",
-            definition: SourceSpan {
-                offset: SourceOffset(
-                    28,
-                ),
-                length: SourceOffset(
-                    7,
-                ),
->>>>>>> 3bcbd6b7
             },
             Label {
                 location: DiagnosticLocation {
                     file_id: FileId {
-                        id: 107,
+                        id: 108,
                     },
                     offset: 38,
                     length: 54,
