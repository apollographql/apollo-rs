--- conflicted
+++ resolved
@@ -8,9 +8,6 @@
             file_id: FileId {
                 id: 72,
             },
-<<<<<<< HEAD
-            offset: 722,
-=======
             offset: 39,
             length: 1,
         },
@@ -8938,7 +8935,6 @@
                 id: 72,
             },
             offset: 1591,
->>>>>>> d729a7cd
             length: 33,
         },
         labels: [
@@ -8947,9 +8943,6 @@
                     file_id: FileId {
                         id: 72,
                     },
-<<<<<<< HEAD
-                    offset: 701,
-=======
                     offset: 1570,
                     length: 15,
                 },
@@ -9061,7 +9054,6 @@
                         id: 72,
                     },
                     offset: 1764,
->>>>>>> d729a7cd
                     length: 15,
                 },
                 text: "field `doesKnowCommand` provides one argument value here",
@@ -9071,13 +9063,8 @@
                     file_id: FileId {
                         id: 72,
                     },
-<<<<<<< HEAD
-                    offset: 738,
-                    length: 16,
-=======
                     offset: 1801,
                     length: 23,
->>>>>>> d729a7cd
                 },
                 text: "but a different value here",
             },
@@ -9091,54 +9078,36 @@
                 file_id: FileId {
                     id: 72,
                 },
-<<<<<<< HEAD
-                offset: 685,
-=======
                 offset: 1748,
->>>>>>> d729a7cd
                 length: 32,
             },
             redefined_selection: DiagnosticLocation {
                 file_id: FileId {
                     id: 72,
                 },
-<<<<<<< HEAD
-                offset: 722,
-                length: 33,
-=======
                 offset: 1785,
                 length: 40,
->>>>>>> d729a7cd
-            },
-        },
-    },
-    ApolloDiagnostic {
-        cache: {
-            0: "built_in_types.graphql",
-            72: "0075_merge_conflicting_args.graphql",
-        },
-        location: DiagnosticLocation {
-            file_id: FileId {
-                id: 72,
-            },
-<<<<<<< HEAD
-            offset: 722,
-            length: 33,
-=======
+            },
+        },
+    },
+    ApolloDiagnostic {
+        cache: {
+            0: "built_in_types.graphql",
+            72: "0075_merge_conflicting_args.graphql",
+        },
+        location: DiagnosticLocation {
+            file_id: FileId {
+                id: 72,
+            },
             offset: 919,
             length: 4,
->>>>>>> d729a7cd
-        },
-        labels: [
-            Label {
-                location: DiagnosticLocation {
-                    file_id: FileId {
-                        id: 72,
-                    },
-<<<<<<< HEAD
-                    offset: 701,
-                    length: 15,
-=======
+        },
+        labels: [
+            Label {
+                location: DiagnosticLocation {
+                    file_id: FileId {
+                        id: 72,
+                    },
                     offset: 919,
                     length: 4,
                 },
@@ -9182,7 +9151,6 @@
                     },
                     offset: 1962,
                     length: 19,
->>>>>>> d729a7cd
                 },
                 text: "field `doesKnowCommand` provides one argument value here",
             },
@@ -9191,13 +9159,8 @@
                     file_id: FileId {
                         id: 72,
                     },
-<<<<<<< HEAD
-                    offset: 738,
-                    length: 16,
-=======
                     offset: 2003,
                     length: 19,
->>>>>>> d729a7cd
                 },
                 text: "but a different value here",
             },
@@ -9211,58 +9174,36 @@
                 file_id: FileId {
                     id: 72,
                 },
-<<<<<<< HEAD
-                offset: 685,
-                length: 32,
-=======
                 offset: 1946,
                 length: 36,
->>>>>>> d729a7cd
             },
             redefined_selection: DiagnosticLocation {
                 file_id: FileId {
                     id: 72,
                 },
-<<<<<<< HEAD
-                offset: 722,
-                length: 33,
-=======
                 offset: 1987,
                 length: 36,
->>>>>>> d729a7cd
-            },
-        },
-    },
-    ApolloDiagnostic {
-        cache: {
-            0: "built_in_types.graphql",
-            72: "0075_merge_conflicting_args.graphql",
-        },
-        location: DiagnosticLocation {
-            file_id: FileId {
-                id: 72,
-            },
-<<<<<<< HEAD
-            offset: 851,
-            length: 40,
-=======
+            },
+        },
+    },
+    ApolloDiagnostic {
+        cache: {
+            0: "built_in_types.graphql",
+            72: "0075_merge_conflicting_args.graphql",
+        },
+        location: DiagnosticLocation {
+            file_id: FileId {
+                id: 72,
+            },
             offset: 1987,
             length: 36,
->>>>>>> d729a7cd
-        },
-        labels: [
-            Label {
-                location: DiagnosticLocation {
-                    file_id: FileId {
-                        id: 72,
-                    },
-<<<<<<< HEAD
-                    offset: 830,
-                    length: 15,
-                },
-                text: "field `doesKnowCommand` provides one argument value here",
-            },
-=======
+        },
+        labels: [
+            Label {
+                location: DiagnosticLocation {
+                    file_id: FileId {
+                        id: 72,
+                    },
                     offset: 1962,
                     length: 19,
                 },
@@ -9313,18 +9254,11 @@
             length: 15,
         },
         labels: [
->>>>>>> d729a7cd
-            Label {
-                location: DiagnosticLocation {
-                    file_id: FileId {
-                        id: 72,
-                    },
-<<<<<<< HEAD
-                    offset: 867,
-                    length: 23,
-                },
-                text: "but a different value here",
-=======
+            Label {
+                location: DiagnosticLocation {
+                    file_id: FileId {
+                        id: 72,
+                    },
                     offset: 2150,
                     length: 15,
                 },
@@ -9339,7 +9273,6 @@
                     length: 15,
                 },
                 text: "but argument `dogCommand` is not provided here",
->>>>>>> d729a7cd
             },
         ],
         help: Some(
@@ -9351,73 +9284,50 @@
                 file_id: FileId {
                     id: 72,
                 },
-<<<<<<< HEAD
-                offset: 814,
-=======
                 offset: 2134,
->>>>>>> d729a7cd
                 length: 32,
             },
             redefined_selection: DiagnosticLocation {
                 file_id: FileId {
                     id: 72,
                 },
-<<<<<<< HEAD
-                offset: 851,
-                length: 40,
-=======
                 offset: 2171,
                 length: 15,
->>>>>>> d729a7cd
-            },
-        },
-    },
-    ApolloDiagnostic {
-        cache: {
-            0: "built_in_types.graphql",
-            72: "0075_merge_conflicting_args.graphql",
-        },
-        location: DiagnosticLocation {
-            file_id: FileId {
-                id: 72,
-            },
-<<<<<<< HEAD
-            offset: 851,
-            length: 40,
-=======
+            },
+        },
+    },
+    ApolloDiagnostic {
+        cache: {
+            0: "built_in_types.graphql",
+            72: "0075_merge_conflicting_args.graphql",
+        },
+        location: DiagnosticLocation {
+            file_id: FileId {
+                id: 72,
+            },
             offset: 2171,
             length: 15,
->>>>>>> d729a7cd
-        },
-        labels: [
-            Label {
-                location: DiagnosticLocation {
-                    file_id: FileId {
-                        id: 72,
-                    },
-<<<<<<< HEAD
-                    offset: 830,
-=======
+        },
+        labels: [
+            Label {
+                location: DiagnosticLocation {
+                    file_id: FileId {
+                        id: 72,
+                    },
                     offset: 2150,
->>>>>>> d729a7cd
                     length: 15,
                 },
-                text: "field `doesKnowCommand` provides one argument value here",
-            },
-            Label {
-                location: DiagnosticLocation {
-                    file_id: FileId {
-                        id: 72,
-                    },
-<<<<<<< HEAD
-                    offset: 867,
-                    length: 23,
-=======
+                text: "field `doesKnowCommand` is selected with argument `dogCommand` here",
+            },
+            Label {
+                location: DiagnosticLocation {
+                    file_id: FileId {
+                        id: 72,
+                    },
                     offset: 2171,
                     length: 15,
->>>>>>> d729a7cd
-                },
-                text: "but a different value here",
+                },
+                text: "but argument `dogCommand` is not provided here",
             },
         ],
         help: Some(
@@ -9429,72 +9339,158 @@
                 file_id: FileId {
                     id: 72,
                 },
-<<<<<<< HEAD
-                offset: 814,
-=======
                 offset: 2134,
->>>>>>> d729a7cd
                 length: 32,
             },
             redefined_selection: DiagnosticLocation {
                 file_id: FileId {
                     id: 72,
                 },
-<<<<<<< HEAD
-                offset: 851,
-                length: 40,
-=======
                 offset: 2171,
                 length: 15,
->>>>>>> d729a7cd
-            },
-        },
-    },
-    ApolloDiagnostic {
-        cache: {
-            0: "built_in_types.graphql",
-            72: "0075_merge_conflicting_args.graphql",
-        },
-        location: DiagnosticLocation {
-            file_id: FileId {
-                id: 72,
-            },
-<<<<<<< HEAD
-            offset: 988,
-            length: 36,
-=======
+            },
+        },
+    },
+    ApolloDiagnostic {
+        cache: {
+            0: "built_in_types.graphql",
+            72: "0075_merge_conflicting_args.graphql",
+        },
+        location: DiagnosticLocation {
+            file_id: FileId {
+                id: 72,
+            },
             offset: 2322,
             length: 18,
->>>>>>> d729a7cd
-        },
-        labels: [
-            Label {
-                location: DiagnosticLocation {
-                    file_id: FileId {
-                        id: 72,
-                    },
-<<<<<<< HEAD
-                    offset: 963,
-                    length: 19,
-=======
+        },
+        labels: [
+            Label {
+                location: DiagnosticLocation {
+                    file_id: FileId {
+                        id: 72,
+                    },
                     offset: 2312,
                     length: 4,
->>>>>>> d729a7cd
-                },
-                text: "field `doesKnowCommand` provides one argument value here",
-            },
-            Label {
-                location: DiagnosticLocation {
-                    file_id: FileId {
-                        id: 72,
-                    },
-<<<<<<< HEAD
-                    offset: 1004,
-                    length: 19,
-=======
+                },
+                text: "field `isAtLocation` is selected with argument `x` here",
+            },
+            Label {
+                location: DiagnosticLocation {
+                    file_id: FileId {
+                        id: 72,
+                    },
                     offset: 2322,
                     length: 18,
->>>>>>> d729a7cd
+                },
+                text: "but argument `x` is not provided here",
+            },
+        ],
+        help: Some(
+            "Fields with the same response name must provide the same set of arguments. Consider adding an alias if you need to select fields with different arguments.",
+        ),
+        data: ConflictingField {
+            field: "isAtLocation",
+            original_selection: DiagnosticLocation {
+                file_id: FileId {
+                    id: 72,
+                },
+                offset: 2299,
+                length: 18,
+            },
+            redefined_selection: DiagnosticLocation {
+                file_id: FileId {
+                    id: 72,
+                },
+                offset: 2322,
+                length: 18,
+            },
+        },
+    },
+    ApolloDiagnostic {
+        cache: {
+            0: "built_in_types.graphql",
+            72: "0075_merge_conflicting_args.graphql",
+        },
+        location: DiagnosticLocation {
+            file_id: FileId {
+                id: 72,
+            },
+            offset: 2322,
+            length: 18,
+        },
+        labels: [
+            Label {
+                location: DiagnosticLocation {
+                    file_id: FileId {
+                        id: 72,
+                    },
+                    offset: 2312,
+                    length: 4,
+                },
+                text: "field `isAtLocation` is selected with argument `x` here",
+            },
+            Label {
+                location: DiagnosticLocation {
+                    file_id: FileId {
+                        id: 72,
+                    },
+                    offset: 2322,
+                    length: 18,
+                },
+                text: "but argument `x` is not provided here",
+            },
+        ],
+        help: Some(
+            "Fields with the same response name must provide the same set of arguments. Consider adding an alias if you need to select fields with different arguments.",
+        ),
+        data: ConflictingField {
+            field: "isAtLocation",
+            original_selection: DiagnosticLocation {
+                file_id: FileId {
+                    id: 72,
+                },
+                offset: 2299,
+                length: 18,
+            },
+            redefined_selection: DiagnosticLocation {
+                file_id: FileId {
+                    id: 72,
+                },
+                offset: 2322,
+                length: 18,
+            },
+        },
+    },
+    ApolloDiagnostic {
+        cache: {
+            0: "built_in_types.graphql",
+            72: "0075_merge_conflicting_args.graphql",
+        },
+        location: DiagnosticLocation {
+            file_id: FileId {
+                id: 72,
+            },
+            offset: 1987,
+            length: 36,
+        },
+        labels: [
+            Label {
+                location: DiagnosticLocation {
+                    file_id: FileId {
+                        id: 72,
+                    },
+                    offset: 1962,
+                    length: 19,
+                },
+                text: "field `doesKnowCommand` provides one argument value here",
+            },
+            Label {
+                location: DiagnosticLocation {
+                    file_id: FileId {
+                        id: 72,
+                    },
+                    offset: 2003,
+                    length: 19,
                 },
                 text: "but a different value here",
             },
@@ -9508,58 +9504,203 @@
                 file_id: FileId {
                     id: 72,
                 },
-<<<<<<< HEAD
-                offset: 947,
+                offset: 1946,
                 length: 36,
-=======
-                offset: 2299,
-                length: 18,
->>>>>>> d729a7cd
             },
             redefined_selection: DiagnosticLocation {
                 file_id: FileId {
                     id: 72,
                 },
-<<<<<<< HEAD
-                offset: 988,
+                offset: 1987,
                 length: 36,
-=======
-                offset: 2322,
-                length: 18,
->>>>>>> d729a7cd
-            },
-        },
-    },
-    ApolloDiagnostic {
-        cache: {
-            0: "built_in_types.graphql",
-            72: "0075_merge_conflicting_args.graphql",
-        },
-        location: DiagnosticLocation {
-            file_id: FileId {
-                id: 72,
-            },
-<<<<<<< HEAD
-            offset: 988,
+            },
+        },
+    },
+    ApolloDiagnostic {
+        cache: {
+            0: "built_in_types.graphql",
+            72: "0075_merge_conflicting_args.graphql",
+        },
+        location: DiagnosticLocation {
+            file_id: FileId {
+                id: 72,
+            },
+            offset: 1987,
             length: 36,
-=======
+        },
+        labels: [
+            Label {
+                location: DiagnosticLocation {
+                    file_id: FileId {
+                        id: 72,
+                    },
+                    offset: 1962,
+                    length: 19,
+                },
+                text: "field `doesKnowCommand` provides one argument value here",
+            },
+            Label {
+                location: DiagnosticLocation {
+                    file_id: FileId {
+                        id: 72,
+                    },
+                    offset: 2003,
+                    length: 19,
+                },
+                text: "but a different value here",
+            },
+        ],
+        help: Some(
+            "Fields with the same response name must provide the same set of arguments. Consider adding an alias if you need to select fields with different arguments.",
+        ),
+        data: ConflictingField {
+            field: "doesKnowCommand",
+            original_selection: DiagnosticLocation {
+                file_id: FileId {
+                    id: 72,
+                },
+                offset: 1946,
+                length: 36,
+            },
+            redefined_selection: DiagnosticLocation {
+                file_id: FileId {
+                    id: 72,
+                },
+                offset: 1987,
+                length: 36,
+            },
+        },
+    },
+    ApolloDiagnostic {
+        cache: {
+            0: "built_in_types.graphql",
+            72: "0075_merge_conflicting_args.graphql",
+        },
+        location: DiagnosticLocation {
+            file_id: FileId {
+                id: 72,
+            },
+            offset: 2171,
+            length: 15,
+        },
+        labels: [
+            Label {
+                location: DiagnosticLocation {
+                    file_id: FileId {
+                        id: 72,
+                    },
+                    offset: 2150,
+                    length: 15,
+                },
+                text: "field `doesKnowCommand` is selected with argument `dogCommand` here",
+            },
+            Label {
+                location: DiagnosticLocation {
+                    file_id: FileId {
+                        id: 72,
+                    },
+                    offset: 2171,
+                    length: 15,
+                },
+                text: "but argument `dogCommand` is not provided here",
+            },
+        ],
+        help: Some(
+            "Fields with the same response name must provide the same set of arguments. Consider adding an alias if you need to select fields with different arguments.",
+        ),
+        data: ConflictingField {
+            field: "doesKnowCommand",
+            original_selection: DiagnosticLocation {
+                file_id: FileId {
+                    id: 72,
+                },
+                offset: 2134,
+                length: 32,
+            },
+            redefined_selection: DiagnosticLocation {
+                file_id: FileId {
+                    id: 72,
+                },
+                offset: 2171,
+                length: 15,
+            },
+        },
+    },
+    ApolloDiagnostic {
+        cache: {
+            0: "built_in_types.graphql",
+            72: "0075_merge_conflicting_args.graphql",
+        },
+        location: DiagnosticLocation {
+            file_id: FileId {
+                id: 72,
+            },
+            offset: 2171,
+            length: 15,
+        },
+        labels: [
+            Label {
+                location: DiagnosticLocation {
+                    file_id: FileId {
+                        id: 72,
+                    },
+                    offset: 2150,
+                    length: 15,
+                },
+                text: "field `doesKnowCommand` is selected with argument `dogCommand` here",
+            },
+            Label {
+                location: DiagnosticLocation {
+                    file_id: FileId {
+                        id: 72,
+                    },
+                    offset: 2171,
+                    length: 15,
+                },
+                text: "but argument `dogCommand` is not provided here",
+            },
+        ],
+        help: Some(
+            "Fields with the same response name must provide the same set of arguments. Consider adding an alias if you need to select fields with different arguments.",
+        ),
+        data: ConflictingField {
+            field: "doesKnowCommand",
+            original_selection: DiagnosticLocation {
+                file_id: FileId {
+                    id: 72,
+                },
+                offset: 2134,
+                length: 32,
+            },
+            redefined_selection: DiagnosticLocation {
+                file_id: FileId {
+                    id: 72,
+                },
+                offset: 2171,
+                length: 15,
+            },
+        },
+    },
+    ApolloDiagnostic {
+        cache: {
+            0: "built_in_types.graphql",
+            72: "0075_merge_conflicting_args.graphql",
+        },
+        location: DiagnosticLocation {
+            file_id: FileId {
+                id: 72,
+            },
             offset: 2322,
             length: 18,
->>>>>>> d729a7cd
-        },
-        labels: [
-            Label {
-                location: DiagnosticLocation {
-                    file_id: FileId {
-                        id: 72,
-                    },
-<<<<<<< HEAD
-                    offset: 963,
-                    length: 19,
-=======
+        },
+        labels: [
+            Label {
+                location: DiagnosticLocation {
+                    file_id: FileId {
+                        id: 72,
+                    },
                     offset: 2312,
                     length: 4,
->>>>>>> d729a7cd
                 },
                 text: "field `isAtLocation` is selected with argument `x` here",
             },
@@ -9568,13 +9709,8 @@
                     file_id: FileId {
                         id: 72,
                     },
-<<<<<<< HEAD
-                    offset: 1004,
-                    length: 19,
-=======
                     offset: 2322,
                     length: 18,
->>>>>>> d729a7cd
                 },
                 text: "but argument `x` is not provided here",
             },
@@ -9588,274 +9724,38 @@
                 file_id: FileId {
                     id: 72,
                 },
-<<<<<<< HEAD
-                offset: 947,
-                length: 36,
-=======
                 offset: 2299,
                 length: 18,
->>>>>>> d729a7cd
             },
             redefined_selection: DiagnosticLocation {
                 file_id: FileId {
                     id: 72,
                 },
-<<<<<<< HEAD
-                offset: 988,
-                length: 36,
-=======
                 offset: 2322,
                 length: 18,
->>>>>>> d729a7cd
-            },
-        },
-    },
-    ApolloDiagnostic {
-        cache: {
-            0: "built_in_types.graphql",
-            72: "0075_merge_conflicting_args.graphql",
-        },
-        location: DiagnosticLocation {
-            file_id: FileId {
-                id: 72,
-            },
-<<<<<<< HEAD
-            offset: 1107,
-            length: 15,
-=======
-            offset: 1987,
-            length: 36,
->>>>>>> d729a7cd
-        },
-        labels: [
-            Label {
-                location: DiagnosticLocation {
-                    file_id: FileId {
-                        id: 72,
-                    },
-<<<<<<< HEAD
-                    offset: 1086,
-                    length: 15,
-=======
-                    offset: 1962,
-                    length: 19,
->>>>>>> d729a7cd
-                },
-                text: "field `doesKnowCommand` is selected with argument `dogCommand` here",
-            },
-            Label {
-                location: DiagnosticLocation {
-                    file_id: FileId {
-                        id: 72,
-                    },
-<<<<<<< HEAD
-                    offset: 1107,
-                    length: 15,
-=======
-                    offset: 2003,
-                    length: 19,
->>>>>>> d729a7cd
-                },
-                text: "but argument `dogCommand` is not provided here",
-            },
-        ],
-        help: Some(
-            "Fields with the same response name must provide the same set of arguments. Consider adding an alias if you need to select fields with different arguments.",
-        ),
-        data: ConflictingField {
-            field: "doesKnowCommand",
-            original_selection: DiagnosticLocation {
-                file_id: FileId {
-                    id: 72,
-                },
-<<<<<<< HEAD
-                offset: 1070,
-                length: 32,
-=======
-                offset: 1946,
-                length: 36,
->>>>>>> d729a7cd
-            },
-            redefined_selection: DiagnosticLocation {
-                file_id: FileId {
-                    id: 72,
-                },
-<<<<<<< HEAD
-                offset: 1107,
-                length: 15,
-=======
-                offset: 1987,
-                length: 36,
->>>>>>> d729a7cd
-            },
-        },
-    },
-    ApolloDiagnostic {
-        cache: {
-            0: "built_in_types.graphql",
-            72: "0075_merge_conflicting_args.graphql",
-        },
-        location: DiagnosticLocation {
-            file_id: FileId {
-                id: 72,
-            },
-<<<<<<< HEAD
-            offset: 1107,
-            length: 15,
-=======
-            offset: 1987,
-            length: 36,
->>>>>>> d729a7cd
-        },
-        labels: [
-            Label {
-                location: DiagnosticLocation {
-                    file_id: FileId {
-                        id: 72,
-                    },
-<<<<<<< HEAD
-                    offset: 1086,
-                    length: 15,
-=======
-                    offset: 1962,
-                    length: 19,
->>>>>>> d729a7cd
-                },
-                text: "field `doesKnowCommand` is selected with argument `dogCommand` here",
-            },
-            Label {
-                location: DiagnosticLocation {
-                    file_id: FileId {
-                        id: 72,
-                    },
-<<<<<<< HEAD
-                    offset: 1107,
-                    length: 15,
-=======
-                    offset: 2003,
-                    length: 19,
->>>>>>> d729a7cd
-                },
-                text: "but argument `dogCommand` is not provided here",
-            },
-        ],
-        help: Some(
-            "Fields with the same response name must provide the same set of arguments. Consider adding an alias if you need to select fields with different arguments.",
-        ),
-        data: ConflictingField {
-            field: "doesKnowCommand",
-            original_selection: DiagnosticLocation {
-                file_id: FileId {
-                    id: 72,
-                },
-<<<<<<< HEAD
-                offset: 1070,
-                length: 32,
-=======
-                offset: 1946,
-                length: 36,
->>>>>>> d729a7cd
-            },
-            redefined_selection: DiagnosticLocation {
-                file_id: FileId {
-                    id: 72,
-                },
-<<<<<<< HEAD
-                offset: 1107,
-                length: 15,
-            },
-=======
-                offset: 1987,
-                length: 36,
-            },
-        },
-    },
-    ApolloDiagnostic {
-        cache: {
-            0: "built_in_types.graphql",
-            72: "0075_merge_conflicting_args.graphql",
-        },
-        location: DiagnosticLocation {
-            file_id: FileId {
-                id: 72,
-            },
-            offset: 2171,
-            length: 15,
-        },
-        labels: [
-            Label {
-                location: DiagnosticLocation {
-                    file_id: FileId {
-                        id: 72,
-                    },
-                    offset: 2150,
-                    length: 15,
-                },
-                text: "field `doesKnowCommand` is selected with argument `dogCommand` here",
-            },
-            Label {
-                location: DiagnosticLocation {
-                    file_id: FileId {
-                        id: 72,
-                    },
-                    offset: 2171,
-                    length: 15,
-                },
-                text: "but argument `dogCommand` is not provided here",
-            },
-        ],
-        help: Some(
-            "Fields with the same response name must provide the same set of arguments. Consider adding an alias if you need to select fields with different arguments.",
-        ),
-        data: ConflictingField {
-            field: "doesKnowCommand",
-            original_selection: DiagnosticLocation {
-                file_id: FileId {
-                    id: 72,
-                },
-                offset: 2134,
-                length: 32,
-            },
-            redefined_selection: DiagnosticLocation {
-                file_id: FileId {
-                    id: 72,
-                },
-                offset: 2171,
-                length: 15,
-            },
->>>>>>> d729a7cd
-        },
-    },
-    ApolloDiagnostic {
-        cache: {
-            0: "built_in_types.graphql",
-            72: "0075_merge_conflicting_args.graphql",
-        },
-        location: DiagnosticLocation {
-            file_id: FileId {
-                id: 72,
-            },
-<<<<<<< HEAD
-            offset: 1193,
+            },
+        },
+    },
+    ApolloDiagnostic {
+        cache: {
+            0: "built_in_types.graphql",
+            72: "0075_merge_conflicting_args.graphql",
+        },
+        location: DiagnosticLocation {
+            file_id: FileId {
+                id: 72,
+            },
+            offset: 2322,
             length: 18,
-=======
-            offset: 2171,
-            length: 15,
->>>>>>> d729a7cd
-        },
-        labels: [
-            Label {
-                location: DiagnosticLocation {
-                    file_id: FileId {
-                        id: 72,
-                    },
-<<<<<<< HEAD
-                    offset: 1183,
+        },
+        labels: [
+            Label {
+                location: DiagnosticLocation {
+                    file_id: FileId {
+                        id: 72,
+                    },
+                    offset: 2312,
                     length: 4,
-=======
-                    offset: 2150,
-                    length: 15,
->>>>>>> d729a7cd
                 },
                 text: "field `isAtLocation` is selected with argument `x` here",
             },
@@ -9864,13 +9764,8 @@
                     file_id: FileId {
                         id: 72,
                     },
-<<<<<<< HEAD
-                    offset: 1193,
+                    offset: 2322,
                     length: 18,
-=======
-                    offset: 2171,
-                    length: 15,
->>>>>>> d729a7cd
                 },
                 text: "but argument `x` is not provided here",
             },
@@ -9884,154 +9779,14 @@
                 file_id: FileId {
                     id: 72,
                 },
-<<<<<<< HEAD
-                offset: 1170,
+                offset: 2299,
                 length: 18,
-=======
-                offset: 2134,
-                length: 32,
->>>>>>> d729a7cd
             },
             redefined_selection: DiagnosticLocation {
                 file_id: FileId {
                     id: 72,
                 },
-<<<<<<< HEAD
-                offset: 1193,
-                length: 18,
-=======
-                offset: 2171,
-                length: 15,
->>>>>>> d729a7cd
-            },
-        },
-    },
-    ApolloDiagnostic {
-        cache: {
-            0: "built_in_types.graphql",
-            72: "0075_merge_conflicting_args.graphql",
-        },
-        location: DiagnosticLocation {
-            file_id: FileId {
-                id: 72,
-            },
-<<<<<<< HEAD
-            offset: 1193,
-=======
-            offset: 2322,
-            length: 18,
-        },
-        labels: [
-            Label {
-                location: DiagnosticLocation {
-                    file_id: FileId {
-                        id: 72,
-                    },
-                    offset: 2312,
-                    length: 4,
-                },
-                text: "field `isAtLocation` is selected with argument `x` here",
-            },
-            Label {
-                location: DiagnosticLocation {
-                    file_id: FileId {
-                        id: 72,
-                    },
-                    offset: 2322,
-                    length: 18,
-                },
-                text: "but argument `x` is not provided here",
-            },
-        ],
-        help: Some(
-            "Fields with the same response name must provide the same set of arguments. Consider adding an alias if you need to select fields with different arguments.",
-        ),
-        data: ConflictingField {
-            field: "isAtLocation",
-            original_selection: DiagnosticLocation {
-                file_id: FileId {
-                    id: 72,
-                },
-                offset: 2299,
-                length: 18,
-            },
-            redefined_selection: DiagnosticLocation {
-                file_id: FileId {
-                    id: 72,
-                },
                 offset: 2322,
-                length: 18,
-            },
-        },
-    },
-    ApolloDiagnostic {
-        cache: {
-            0: "built_in_types.graphql",
-            72: "0075_merge_conflicting_args.graphql",
-        },
-        location: DiagnosticLocation {
-            file_id: FileId {
-                id: 72,
-            },
-            offset: 2322,
->>>>>>> d729a7cd
-            length: 18,
-        },
-        labels: [
-            Label {
-                location: DiagnosticLocation {
-                    file_id: FileId {
-                        id: 72,
-                    },
-<<<<<<< HEAD
-                    offset: 1183,
-=======
-                    offset: 2312,
->>>>>>> d729a7cd
-                    length: 4,
-                },
-                text: "field `isAtLocation` is selected with argument `x` here",
-            },
-            Label {
-                location: DiagnosticLocation {
-                    file_id: FileId {
-                        id: 72,
-                    },
-<<<<<<< HEAD
-                    offset: 1193,
-=======
-                    offset: 2322,
->>>>>>> d729a7cd
-                    length: 18,
-                },
-                text: "but argument `x` is not provided here",
-            },
-        ],
-        help: Some(
-            "Fields with the same response name must provide the same set of arguments. Consider adding an alias if you need to select fields with different arguments.",
-        ),
-        data: ConflictingField {
-            field: "isAtLocation",
-            original_selection: DiagnosticLocation {
-                file_id: FileId {
-                    id: 72,
-                },
-<<<<<<< HEAD
-                offset: 1170,
-=======
-                offset: 2299,
->>>>>>> d729a7cd
-                length: 18,
-            },
-            redefined_selection: DiagnosticLocation {
-                file_id: FileId {
-                    id: 72,
-                },
-<<<<<<< HEAD
-                offset: 1193,
-=======
-                offset: 2322,
->>>>>>> d729a7cd
                 length: 18,
             },
         },
