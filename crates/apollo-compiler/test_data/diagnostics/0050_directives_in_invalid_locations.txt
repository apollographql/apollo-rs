[
<<<<<<< HEAD
    ApolloDiagnostic {
        cache: {
            118: "0050_directives_in_invalid_locations.graphql",
        },
        location: DiagnosticLocation {
            file_id: FileId {
                id: 118,
            },
            offset: 36,
            length: 15,
        },
        labels: [
            Label {
                location: DiagnosticLocation {
                    file_id: FileId {
                        id: 118,
                    },
                    offset: 36,
                    length: 15,
                },
                text: "QUERY is not a valid location",
=======
    UnsupportedLocation(
        UnsupportedLocation {
            ty: "include",
            dir_loc: Schema,
            src: "query queryA($status: String @skip) @skip(if: $foo){\n  field\n  response(status: $status) @deprecated\n  human {\n    ... pet @directiveB\n  }\n}\n\nfragment pet on Cat @directiveB{\n  meowVolume\n  ... on Pet @directiveA {\n    name\n  }\n}\n\nsubscription subscriptionA @directiveA {\n  newMessage {\n    body\n    sender\n  }\n}\n\nmutation myMutation @skip(if: true) {\n  setMessage (message: \"Hello, World! Yours, GraphQL.\")\n}\n\ninterface Pet @skip {\n  name: String\n}\n\ntype Dog implements Pet {\n  name: String @directiveB\n  nickname: String\n  barkVolume: Int\n}\n\ntype Cat implements Pet {\n  name: String\n  nickname: String\n  meowVolume: Int\n}\n\ninput Example @include {\n  self: Example @include\n  value: String\n}\n\nunion CatOrDog @directiveB = Cat | Dog\n\ntype Human {\n  name: String\n  pets: [Pet]\n}\n\nenum Status @directiveA {\n  GREEN @directiveA,\n  RED,\n  YELLOW\n}\n\ntype Query @deprecated {\n  human: Human\n  field: String,\n  response(status: String @specifiedBy(url: \"https://tools.ietf.org/html/rfc4122\")): Status\n}\n\ntype Subscription {\n  newMessage: Result\n}\n\ntype Mutation {\n  setMessage(message: String): String\n}\n\nschema @include {\n  query: Query\n  subscription: Subscription\n  mutation: Mutation\n}\n\ntype Result {\n  body: String,\n  sender: String\n}\n\nscalar spec @directiveB @specifiedBy(url: \"https://spec.graphql.org/\")\n\ndirective @directiveA on UNION\ndirective @directiveB on ENUM",
            directive: SourceSpan {
                offset: SourceOffset(
                    1105,
                ),
                length: SourceOffset(
                    9,
                ),
>>>>>>> a88a3fe8
            },
        ],
        help: Some(
            "the directive must be used in a location that the service has declared support for",
        ),
        data: UnsupportedLocation {
            name: "skip",
            dir_loc: Query,
            directive_def: None,
        },
<<<<<<< HEAD
    },
    ApolloDiagnostic {
        cache: {
            118: "0050_directives_in_invalid_locations.graphql",
        },
        location: DiagnosticLocation {
            file_id: FileId {
                id: 118,
            },
            offset: 29,
            length: 5,
        },
        labels: [
            Label {
                location: DiagnosticLocation {
                    file_id: FileId {
                        id: 118,
                    },
                    offset: 29,
                    length: 5,
                },
                text: "VARIABLE_DEFINITION is not a valid location",
            },
        ],
        help: Some(
            "the directive must be used in a location that the service has declared support for",
        ),
        data: UnsupportedLocation {
            name: "skip",
            dir_loc: VariableDefinition,
            directive_def: None,
        },
    },
    ApolloDiagnostic {
        cache: {
            118: "0050_directives_in_invalid_locations.graphql",
        },
        location: DiagnosticLocation {
            file_id: FileId {
                id: 118,
            },
            offset: 89,
            length: 14,
        },
        labels: [
            Label {
                location: DiagnosticLocation {
                    file_id: FileId {
                        id: 118,
                    },
                    offset: 89,
                    length: 14,
                },
                text: "FIELD is not a valid location",
            },
        ],
        help: Some(
            "the directive must be used in a location that the service has declared support for",
        ),
        data: UnsupportedLocation {
            name: "deprecated",
            dir_loc: Field,
            directive_def: None,
        },
    },
    ApolloDiagnostic {
        cache: {
            118: "0050_directives_in_invalid_locations.graphql",
        },
        location: DiagnosticLocation {
            file_id: FileId {
                id: 118,
            },
            offset: 123,
            length: 14,
        },
        labels: [
            Label {
                location: DiagnosticLocation {
                    file_id: FileId {
                        id: 118,
                    },
                    offset: 123,
                    length: 14,
                },
                text: "FRAGMENT_SPREAD is not a valid location",
            },
            Label {
                location: DiagnosticLocation {
                    file_id: FileId {
                        id: 118,
                    },
                    offset: 1326,
                    length: 29,
                },
                text: "consider adding FRAGMENT_SPREAD directive location here",
=======
    ),
    UnsupportedLocation(
        UnsupportedLocation {
            ty: "directiveB",
            dir_loc: Scalar,
            src: "query queryA($status: String @skip) @skip(if: $foo){\n  field\n  response(status: $status) @deprecated\n  human {\n    ... pet @directiveB\n  }\n}\n\nfragment pet on Cat @directiveB{\n  meowVolume\n  ... on Pet @directiveA {\n    name\n  }\n}\n\nsubscription subscriptionA @directiveA {\n  newMessage {\n    body\n    sender\n  }\n}\n\nmutation myMutation @skip(if: true) {\n  setMessage (message: \"Hello, World! Yours, GraphQL.\")\n}\n\ninterface Pet @skip {\n  name: String\n}\n\ntype Dog implements Pet {\n  name: String @directiveB\n  nickname: String\n  barkVolume: Int\n}\n\ntype Cat implements Pet {\n  name: String\n  nickname: String\n  meowVolume: Int\n}\n\ninput Example @include {\n  self: Example @include\n  value: String\n}\n\nunion CatOrDog @directiveB = Cat | Dog\n\ntype Human {\n  name: String\n  pets: [Pet]\n}\n\nenum Status @directiveA {\n  GREEN @directiveA,\n  RED,\n  YELLOW\n}\n\ntype Query @deprecated {\n  human: Human\n  field: String,\n  response(status: String @specifiedBy(url: \"https://tools.ietf.org/html/rfc4122\")): Status\n}\n\ntype Subscription {\n  newMessage: Result\n}\n\ntype Mutation {\n  setMessage(message: String): String\n}\n\nschema @include {\n  query: Query\n  subscription: Subscription\n  mutation: Mutation\n}\n\ntype Result {\n  body: String,\n  sender: String\n}\n\nscalar spec @directiveB @specifiedBy(url: \"https://spec.graphql.org/\")\n\ndirective @directiveA on UNION\ndirective @directiveB on ENUM",
            directive: SourceSpan {
                offset: SourceOffset(
                    1246,
                ),
                length: SourceOffset(
                    12,
                ),
            },
            directive_def: Some(
                SourceSpan {
                    offset: SourceOffset(
                        1337,
                    ),
                    length: SourceOffset(
                        29,
                    ),
                },
            ),
            help: Some(
                "the directive must be used in a location that the service has declared support for",
            ),
        },
    ),
    UnsupportedLocation(
        UnsupportedLocation {
            ty: "directiveA",
            dir_loc: Enum,
            src: "query queryA($status: String @skip) @skip(if: $foo){\n  field\n  response(status: $status) @deprecated\n  human {\n    ... pet @directiveB\n  }\n}\n\nfragment pet on Cat @directiveB{\n  meowVolume\n  ... on Pet @directiveA {\n    name\n  }\n}\n\nsubscription subscriptionA @directiveA {\n  newMessage {\n    body\n    sender\n  }\n}\n\nmutation myMutation @skip(if: true) {\n  setMessage (message: \"Hello, World! Yours, GraphQL.\")\n}\n\ninterface Pet @skip {\n  name: String\n}\n\ntype Dog implements Pet {\n  name: String @directiveB\n  nickname: String\n  barkVolume: Int\n}\n\ntype Cat implements Pet {\n  name: String\n  nickname: String\n  meowVolume: Int\n}\n\ninput Example @include {\n  self: Example @include\n  value: String\n}\n\nunion CatOrDog @directiveB = Cat | Dog\n\ntype Human {\n  name: String\n  pets: [Pet]\n}\n\nenum Status @directiveA {\n  GREEN @directiveA,\n  RED,\n  YELLOW\n}\n\ntype Query @deprecated {\n  human: Human\n  field: String,\n  response(status: String @specifiedBy(url: \"https://tools.ietf.org/html/rfc4122\")): Status\n}\n\ntype Subscription {\n  newMessage: Result\n}\n\ntype Mutation {\n  setMessage(message: String): String\n}\n\nschema @include {\n  query: Query\n  subscription: Subscription\n  mutation: Mutation\n}\n\ntype Result {\n  body: String,\n  sender: String\n}\n\nscalar spec @directiveB @specifiedBy(url: \"https://spec.graphql.org/\")\n\ndirective @directiveA on UNION\ndirective @directiveB on ENUM",
            directive: SourceSpan {
                offset: SourceOffset(
                    791,
                ),
                length: SourceOffset(
                    12,
                ),
            },
            directive_def: Some(
                SourceSpan {
                    offset: SourceOffset(
                        1306,
                    ),
                    length: SourceOffset(
                        31,
                    ),
                },
            ),
            help: Some(
                "the directive must be used in a location that the service has declared support for",
            ),
        },
    ),
    UnsupportedLocation(
        UnsupportedLocation {
            ty: "directiveA",
            dir_loc: EnumValue,
            src: "query queryA($status: String @skip) @skip(if: $foo){\n  field\n  response(status: $status) @deprecated\n  human {\n    ... pet @directiveB\n  }\n}\n\nfragment pet on Cat @directiveB{\n  meowVolume\n  ... on Pet @directiveA {\n    name\n  }\n}\n\nsubscription subscriptionA @directiveA {\n  newMessage {\n    body\n    sender\n  }\n}\n\nmutation myMutation @skip(if: true) {\n  setMessage (message: \"Hello, World! Yours, GraphQL.\")\n}\n\ninterface Pet @skip {\n  name: String\n}\n\ntype Dog implements Pet {\n  name: String @directiveB\n  nickname: String\n  barkVolume: Int\n}\n\ntype Cat implements Pet {\n  name: String\n  nickname: String\n  meowVolume: Int\n}\n\ninput Example @include {\n  self: Example @include\n  value: String\n}\n\nunion CatOrDog @directiveB = Cat | Dog\n\ntype Human {\n  name: String\n  pets: [Pet]\n}\n\nenum Status @directiveA {\n  GREEN @directiveA,\n  RED,\n  YELLOW\n}\n\ntype Query @deprecated {\n  human: Human\n  field: String,\n  response(status: String @specifiedBy(url: \"https://tools.ietf.org/html/rfc4122\")): Status\n}\n\ntype Subscription {\n  newMessage: Result\n}\n\ntype Mutation {\n  setMessage(message: String): String\n}\n\nschema @include {\n  query: Query\n  subscription: Subscription\n  mutation: Mutation\n}\n\ntype Result {\n  body: String,\n  sender: String\n}\n\nscalar spec @directiveB @specifiedBy(url: \"https://spec.graphql.org/\")\n\ndirective @directiveA on UNION\ndirective @directiveB on ENUM",
            directive: SourceSpan {
                offset: SourceOffset(
                    813,
                ),
                length: SourceOffset(
                    15,
                ),
>>>>>>> a88a3fe8
            },
        ],
        help: Some(
            "the directive must be used in a location that the service has declared support for",
        ),
        data: UnsupportedLocation {
            name: "directiveB",
            dir_loc: FragmentSpread,
            directive_def: Some(
<<<<<<< HEAD
                DiagnosticLocation {
                    file_id: FileId {
                        id: 118,
                    },
                    offset: 1326,
                    length: 29,
=======
                SourceSpan {
                    offset: SourceOffset(
                        1306,
                    ),
                    length: SourceOffset(
                        31,
                    ),
>>>>>>> a88a3fe8
                },
            ),
        },
<<<<<<< HEAD
    },
    ApolloDiagnostic {
        cache: {
            118: "0050_directives_in_invalid_locations.graphql",
        },
        location: DiagnosticLocation {
            file_id: FileId {
                id: 118,
            },
            offset: 258,
            length: 12,
        },
        labels: [
            Label {
                location: DiagnosticLocation {
                    file_id: FileId {
                        id: 118,
                    },
                    offset: 258,
                    length: 12,
                },
                text: "SUBSCRIPTION is not a valid location",
=======
    ),
    UnsupportedLocation(
        UnsupportedLocation {
            ty: "directiveB",
            dir_loc: Union,
            src: "query queryA($status: String @skip) @skip(if: $foo){\n  field\n  response(status: $status) @deprecated\n  human {\n    ... pet @directiveB\n  }\n}\n\nfragment pet on Cat @directiveB{\n  meowVolume\n  ... on Pet @directiveA {\n    name\n  }\n}\n\nsubscription subscriptionA @directiveA {\n  newMessage {\n    body\n    sender\n  }\n}\n\nmutation myMutation @skip(if: true) {\n  setMessage (message: \"Hello, World! Yours, GraphQL.\")\n}\n\ninterface Pet @skip {\n  name: String\n}\n\ntype Dog implements Pet {\n  name: String @directiveB\n  nickname: String\n  barkVolume: Int\n}\n\ntype Cat implements Pet {\n  name: String\n  nickname: String\n  meowVolume: Int\n}\n\ninput Example @include {\n  self: Example @include\n  value: String\n}\n\nunion CatOrDog @directiveB = Cat | Dog\n\ntype Human {\n  name: String\n  pets: [Pet]\n}\n\nenum Status @directiveA {\n  GREEN @directiveA,\n  RED,\n  YELLOW\n}\n\ntype Query @deprecated {\n  human: Human\n  field: String,\n  response(status: String @specifiedBy(url: \"https://tools.ietf.org/html/rfc4122\")): Status\n}\n\ntype Subscription {\n  newMessage: Result\n}\n\ntype Mutation {\n  setMessage(message: String): String\n}\n\nschema @include {\n  query: Query\n  subscription: Subscription\n  mutation: Mutation\n}\n\ntype Result {\n  body: String,\n  sender: String\n}\n\nscalar spec @directiveB @specifiedBy(url: \"https://spec.graphql.org/\")\n\ndirective @directiveA on UNION\ndirective @directiveB on ENUM",
            directive: SourceSpan {
                offset: SourceOffset(
                    709,
                ),
                length: SourceOffset(
                    12,
                ),
>>>>>>> a88a3fe8
            },
            Label {
                location: DiagnosticLocation {
                    file_id: FileId {
                        id: 118,
                    },
                    offset: 1295,
                    length: 31,
                },
                text: "consider adding SUBSCRIPTION directive location here",
            },
        ],
        help: Some(
            "the directive must be used in a location that the service has declared support for",
        ),
        data: UnsupportedLocation {
            name: "directiveA",
            dir_loc: Subscription,
            directive_def: Some(
<<<<<<< HEAD
                DiagnosticLocation {
                    file_id: FileId {
                        id: 118,
                    },
                    offset: 1295,
                    length: 31,
=======
                SourceSpan {
                    offset: SourceOffset(
                        1337,
                    ),
                    length: SourceOffset(
                        29,
                    ),
>>>>>>> a88a3fe8
                },
            ),
        },
<<<<<<< HEAD
    },
    ApolloDiagnostic {
        cache: {
            118: "0050_directives_in_invalid_locations.graphql",
        },
        location: DiagnosticLocation {
            file_id: FileId {
                id: 118,
            },
            offset: 323,
            length: 16,
        },
        labels: [
            Label {
                location: DiagnosticLocation {
                    file_id: FileId {
                        id: 118,
                    },
                    offset: 323,
                    length: 16,
                },
                text: "MUTATION is not a valid location",
=======
    ),
    UnsupportedLocation(
        UnsupportedLocation {
            ty: "skip",
            dir_loc: Interface,
            src: "query queryA($status: String @skip) @skip(if: $foo){\n  field\n  response(status: $status) @deprecated\n  human {\n    ... pet @directiveB\n  }\n}\n\nfragment pet on Cat @directiveB{\n  meowVolume\n  ... on Pet @directiveA {\n    name\n  }\n}\n\nsubscription subscriptionA @directiveA {\n  newMessage {\n    body\n    sender\n  }\n}\n\nmutation myMutation @skip(if: true) {\n  setMessage (message: \"Hello, World! Yours, GraphQL.\")\n}\n\ninterface Pet @skip {\n  name: String\n}\n\ntype Dog implements Pet {\n  name: String @directiveB\n  nickname: String\n  barkVolume: Int\n}\n\ntype Cat implements Pet {\n  name: String\n  nickname: String\n  meowVolume: Int\n}\n\ninput Example @include {\n  self: Example @include\n  value: String\n}\n\nunion CatOrDog @directiveB = Cat | Dog\n\ntype Human {\n  name: String\n  pets: [Pet]\n}\n\nenum Status @directiveA {\n  GREEN @directiveA,\n  RED,\n  YELLOW\n}\n\ntype Query @deprecated {\n  human: Human\n  field: String,\n  response(status: String @specifiedBy(url: \"https://tools.ietf.org/html/rfc4122\")): Status\n}\n\ntype Subscription {\n  newMessage: Result\n}\n\ntype Mutation {\n  setMessage(message: String): String\n}\n\nschema @include {\n  query: Query\n  subscription: Subscription\n  mutation: Mutation\n}\n\ntype Result {\n  body: String,\n  sender: String\n}\n\nscalar spec @directiveB @specifiedBy(url: \"https://spec.graphql.org/\")\n\ndirective @directiveA on UNION\ndirective @directiveB on ENUM",
            directive: SourceSpan {
                offset: SourceOffset(
                    425,
                ),
                length: SourceOffset(
                    6,
                ),
>>>>>>> a88a3fe8
            },
        ],
        help: Some(
            "the directive must be used in a location that the service has declared support for",
        ),
        data: UnsupportedLocation {
            name: "skip",
            dir_loc: Mutation,
            directive_def: None,
        },
<<<<<<< HEAD
    },
    ApolloDiagnostic {
        cache: {
            118: "0050_directives_in_invalid_locations.graphql",
        },
        location: DiagnosticLocation {
            file_id: FileId {
                id: 118,
            },
            offset: 162,
            length: 11,
        },
        labels: [
            Label {
                location: DiagnosticLocation {
                    file_id: FileId {
                        id: 118,
                    },
                    offset: 162,
                    length: 11,
                },
                text: "FRAGMENT_DEFINITION is not a valid location",
            },
            Label {
                location: DiagnosticLocation {
                    file_id: FileId {
                        id: 118,
                    },
                    offset: 1326,
                    length: 29,
                },
                text: "consider adding FRAGMENT_DEFINITION directive location here",
            },
        ],
        help: Some(
            "the directive must be used in a location that the service has declared support for",
        ),
        data: UnsupportedLocation {
            name: "directiveB",
            dir_loc: FragmentDefinition,
            directive_def: Some(
                DiagnosticLocation {
                    file_id: FileId {
                        id: 118,
                    },
                    offset: 1326,
                    length: 29,
                },
            ),
        },
    },
    ApolloDiagnostic {
        cache: {
            118: "0050_directives_in_invalid_locations.graphql",
        },
        location: DiagnosticLocation {
            file_id: FileId {
                id: 118,
            },
            offset: 201,
            length: 12,
        },
        labels: [
            Label {
                location: DiagnosticLocation {
                    file_id: FileId {
                        id: 118,
                    },
                    offset: 201,
                    length: 12,
                },
                text: "INLINE_FRAGMENT is not a valid location",
            },
            Label {
                location: DiagnosticLocation {
                    file_id: FileId {
                        id: 118,
                    },
                    offset: 1295,
                    length: 31,
                },
                text: "consider adding INLINE_FRAGMENT directive location here",
            },
        ],
        help: Some(
            "the directive must be used in a location that the service has declared support for",
        ),
        data: UnsupportedLocation {
            name: "directiveA",
            dir_loc: InlineFragment,
            directive_def: Some(
                DiagnosticLocation {
                    file_id: FileId {
                        id: 118,
                    },
                    offset: 1295,
                    length: 31,
                },
            ),
        },
    },
    ApolloDiagnostic {
        cache: {
            118: "0050_directives_in_invalid_locations.graphql",
        },
        location: DiagnosticLocation {
            file_id: FileId {
                id: 118,
            },
            offset: 1235,
            length: 12,
        },
        labels: [
            Label {
                location: DiagnosticLocation {
                    file_id: FileId {
                        id: 118,
                    },
                    offset: 1235,
                    length: 12,
                },
                text: "SCALAR is not a valid location",
=======
    ),
    UnsupportedLocation(
        UnsupportedLocation {
            ty: "include",
            dir_loc: InputObject,
            src: "query queryA($status: String @skip) @skip(if: $foo){\n  field\n  response(status: $status) @deprecated\n  human {\n    ... pet @directiveB\n  }\n}\n\nfragment pet on Cat @directiveB{\n  meowVolume\n  ... on Pet @directiveA {\n    name\n  }\n}\n\nsubscription subscriptionA @directiveA {\n  newMessage {\n    body\n    sender\n  }\n}\n\nmutation myMutation @skip(if: true) {\n  setMessage (message: \"Hello, World! Yours, GraphQL.\")\n}\n\ninterface Pet @skip {\n  name: String\n}\n\ntype Dog implements Pet {\n  name: String @directiveB\n  nickname: String\n  barkVolume: Int\n}\n\ntype Cat implements Pet {\n  name: String\n  nickname: String\n  meowVolume: Int\n}\n\ninput Example @include {\n  self: Example @include\n  value: String\n}\n\nunion CatOrDog @directiveB = Cat | Dog\n\ntype Human {\n  name: String\n  pets: [Pet]\n}\n\nenum Status @directiveA {\n  GREEN @directiveA,\n  RED,\n  YELLOW\n}\n\ntype Query @deprecated {\n  human: Human\n  field: String,\n  response(status: String @specifiedBy(url: \"https://tools.ietf.org/html/rfc4122\")): Status\n}\n\ntype Subscription {\n  newMessage: Result\n}\n\ntype Mutation {\n  setMessage(message: String): String\n}\n\nschema @include {\n  query: Query\n  subscription: Subscription\n  mutation: Mutation\n}\n\ntype Result {\n  body: String,\n  sender: String\n}\n\nscalar spec @directiveB @specifiedBy(url: \"https://spec.graphql.org/\")\n\ndirective @directiveA on UNION\ndirective @directiveB on ENUM",
            directive: SourceSpan {
                offset: SourceOffset(
                    639,
                ),
                length: SourceOffset(
                    9,
                ),
            },
            directive_def: None,
            help: Some(
                "the directive must be used in a location that the service has declared support for",
            ),
        },
    ),
    UnsupportedLocation(
        UnsupportedLocation {
            ty: "include",
            dir_loc: InputFieldDefinition,
            src: "query queryA($status: String @skip) @skip(if: $foo){\n  field\n  response(status: $status) @deprecated\n  human {\n    ... pet @directiveB\n  }\n}\n\nfragment pet on Cat @directiveB{\n  meowVolume\n  ... on Pet @directiveA {\n    name\n  }\n}\n\nsubscription subscriptionA @directiveA {\n  newMessage {\n    body\n    sender\n  }\n}\n\nmutation myMutation @skip(if: true) {\n  setMessage (message: \"Hello, World! Yours, GraphQL.\")\n}\n\ninterface Pet @skip {\n  name: String\n}\n\ntype Dog implements Pet {\n  name: String @directiveB\n  nickname: String\n  barkVolume: Int\n}\n\ntype Cat implements Pet {\n  name: String\n  nickname: String\n  meowVolume: Int\n}\n\ninput Example @include {\n  self: Example @include\n  value: String\n}\n\nunion CatOrDog @directiveB = Cat | Dog\n\ntype Human {\n  name: String\n  pets: [Pet]\n}\n\nenum Status @directiveA {\n  GREEN @directiveA,\n  RED,\n  YELLOW\n}\n\ntype Query @deprecated {\n  human: Human\n  field: String,\n  response(status: String @specifiedBy(url: \"https://tools.ietf.org/html/rfc4122\")): Status\n}\n\ntype Subscription {\n  newMessage: Result\n}\n\ntype Mutation {\n  setMessage(message: String): String\n}\n\nschema @include {\n  query: Query\n  subscription: Subscription\n  mutation: Mutation\n}\n\ntype Result {\n  body: String,\n  sender: String\n}\n\nscalar spec @directiveB @specifiedBy(url: \"https://spec.graphql.org/\")\n\ndirective @directiveA on UNION\ndirective @directiveB on ENUM",
            directive: SourceSpan {
                offset: SourceOffset(
                    666,
                ),
                length: SourceOffset(
                    11,
                ),
            },
            directive_def: None,
            help: Some(
                "the directive must be used in a location that the service has declared support for",
            ),
        },
    ),
    UnsupportedLocation(
        UnsupportedLocation {
            ty: "directiveB",
            dir_loc: FieldDefinition,
            src: "query queryA($status: String @skip) @skip(if: $foo){\n  field\n  response(status: $status) @deprecated\n  human {\n    ... pet @directiveB\n  }\n}\n\nfragment pet on Cat @directiveB{\n  meowVolume\n  ... on Pet @directiveA {\n    name\n  }\n}\n\nsubscription subscriptionA @directiveA {\n  newMessage {\n    body\n    sender\n  }\n}\n\nmutation myMutation @skip(if: true) {\n  setMessage (message: \"Hello, World! Yours, GraphQL.\")\n}\n\ninterface Pet @skip {\n  name: String\n}\n\ntype Dog implements Pet {\n  name: String @directiveB\n  nickname: String\n  barkVolume: Int\n}\n\ntype Cat implements Pet {\n  name: String\n  nickname: String\n  meowVolume: Int\n}\n\ninput Example @include {\n  self: Example @include\n  value: String\n}\n\nunion CatOrDog @directiveB = Cat | Dog\n\ntype Human {\n  name: String\n  pets: [Pet]\n}\n\nenum Status @directiveA {\n  GREEN @directiveA,\n  RED,\n  YELLOW\n}\n\ntype Query @deprecated {\n  human: Human\n  field: String,\n  response(status: String @specifiedBy(url: \"https://tools.ietf.org/html/rfc4122\")): Status\n}\n\ntype Subscription {\n  newMessage: Result\n}\n\ntype Mutation {\n  setMessage(message: String): String\n}\n\nschema @include {\n  query: Query\n  subscription: Subscription\n  mutation: Mutation\n}\n\ntype Result {\n  body: String,\n  sender: String\n}\n\nscalar spec @directiveB @specifiedBy(url: \"https://spec.graphql.org/\")\n\ndirective @directiveA on UNION\ndirective @directiveB on ENUM",
            directive: SourceSpan {
                offset: SourceOffset(
                    492,
                ),
                length: SourceOffset(
                    14,
                ),
>>>>>>> a88a3fe8
            },
            Label {
                location: DiagnosticLocation {
                    file_id: FileId {
                        id: 118,
                    },
                    offset: 1326,
                    length: 29,
                },
                text: "consider adding SCALAR directive location here",
            },
        ],
        help: Some(
            "the directive must be used in a location that the service has declared support for",
        ),
        data: UnsupportedLocation {
            name: "directiveB",
            dir_loc: Scalar,
            directive_def: Some(
<<<<<<< HEAD
                DiagnosticLocation {
                    file_id: FileId {
                        id: 118,
                    },
                    offset: 1326,
                    length: 29,
=======
                SourceSpan {
                    offset: SourceOffset(
                        1337,
                    ),
                    length: SourceOffset(
                        29,
                    ),
>>>>>>> a88a3fe8
                },
            ),
        },
<<<<<<< HEAD
    },
    ApolloDiagnostic {
        cache: {
            118: "0050_directives_in_invalid_locations.graphql",
        },
        location: DiagnosticLocation {
            file_id: FileId {
                id: 118,
            },
            offset: 481,
            length: 14,
        },
        labels: [
            Label {
                location: DiagnosticLocation {
                    file_id: FileId {
                        id: 118,
                    },
                    offset: 481,
                    length: 14,
                },
                text: "FIELD_DEFINITION is not a valid location",
            },
            Label {
                location: DiagnosticLocation {
                    file_id: FileId {
                        id: 118,
                    },
                    offset: 1326,
                    length: 29,
                },
                text: "consider adding FIELD_DEFINITION directive location here",
            },
        ],
        help: Some(
            "the directive must be used in a location that the service has declared support for",
        ),
        data: UnsupportedLocation {
            name: "directiveB",
            dir_loc: FieldDefinition,
            directive_def: Some(
                DiagnosticLocation {
                    file_id: FileId {
                        id: 118,
                    },
                    offset: 1326,
                    length: 29,
                },
            ),
        },
    },
    ApolloDiagnostic {
        cache: {
            118: "0050_directives_in_invalid_locations.graphql",
        },
        location: DiagnosticLocation {
            file_id: FileId {
                id: 118,
=======
    ),
    UnsupportedLocation(
        UnsupportedLocation {
            ty: "deprecated",
            dir_loc: Object,
            src: "query queryA($status: String @skip) @skip(if: $foo){\n  field\n  response(status: $status) @deprecated\n  human {\n    ... pet @directiveB\n  }\n}\n\nfragment pet on Cat @directiveB{\n  meowVolume\n  ... on Pet @directiveA {\n    name\n  }\n}\n\nsubscription subscriptionA @directiveA {\n  newMessage {\n    body\n    sender\n  }\n}\n\nmutation myMutation @skip(if: true) {\n  setMessage (message: \"Hello, World! Yours, GraphQL.\")\n}\n\ninterface Pet @skip {\n  name: String\n}\n\ntype Dog implements Pet {\n  name: String @directiveB\n  nickname: String\n  barkVolume: Int\n}\n\ntype Cat implements Pet {\n  name: String\n  nickname: String\n  meowVolume: Int\n}\n\ninput Example @include {\n  self: Example @include\n  value: String\n}\n\nunion CatOrDog @directiveB = Cat | Dog\n\ntype Human {\n  name: String\n  pets: [Pet]\n}\n\nenum Status @directiveA {\n  GREEN @directiveA,\n  RED,\n  YELLOW\n}\n\ntype Query @deprecated {\n  human: Human\n  field: String,\n  response(status: String @specifiedBy(url: \"https://tools.ietf.org/html/rfc4122\")): Status\n}\n\ntype Subscription {\n  newMessage: Result\n}\n\ntype Mutation {\n  setMessage(message: String): String\n}\n\nschema @include {\n  query: Query\n  subscription: Subscription\n  mutation: Mutation\n}\n\ntype Result {\n  body: String,\n  sender: String\n}\n\nscalar spec @directiveB @specifiedBy(url: \"https://spec.graphql.org/\")\n\ndirective @directiveA on UNION\ndirective @directiveB on ENUM",
            directive: SourceSpan {
                offset: SourceOffset(
                    856,
                ),
                length: SourceOffset(
                    12,
                ),
            },
            directive_def: None,
            help: Some(
                "the directive must be used in a location that the service has declared support for",
            ),
        },
    ),
    UnsupportedLocation(
        UnsupportedLocation {
            ty: "specifiedBy",
            dir_loc: ArgumentDefinition,
            src: "query queryA($status: String @skip) @skip(if: $foo){\n  field\n  response(status: $status) @deprecated\n  human {\n    ... pet @directiveB\n  }\n}\n\nfragment pet on Cat @directiveB{\n  meowVolume\n  ... on Pet @directiveA {\n    name\n  }\n}\n\nsubscription subscriptionA @directiveA {\n  newMessage {\n    body\n    sender\n  }\n}\n\nmutation myMutation @skip(if: true) {\n  setMessage (message: \"Hello, World! Yours, GraphQL.\")\n}\n\ninterface Pet @skip {\n  name: String\n}\n\ntype Dog implements Pet {\n  name: String @directiveB\n  nickname: String\n  barkVolume: Int\n}\n\ntype Cat implements Pet {\n  name: String\n  nickname: String\n  meowVolume: Int\n}\n\ninput Example @include {\n  self: Example @include\n  value: String\n}\n\nunion CatOrDog @directiveB = Cat | Dog\n\ntype Human {\n  name: String\n  pets: [Pet]\n}\n\nenum Status @directiveA {\n  GREEN @directiveA,\n  RED,\n  YELLOW\n}\n\ntype Query @deprecated {\n  human: Human\n  field: String,\n  response(status: String @specifiedBy(url: \"https://tools.ietf.org/html/rfc4122\")): Status\n}\n\ntype Subscription {\n  newMessage: Result\n}\n\ntype Mutation {\n  setMessage(message: String): String\n}\n\nschema @include {\n  query: Query\n  subscription: Subscription\n  mutation: Mutation\n}\n\ntype Result {\n  body: String,\n  sender: String\n}\n\nscalar spec @directiveB @specifiedBy(url: \"https://spec.graphql.org/\")\n\ndirective @directiveA on UNION\ndirective @directiveB on ENUM",
            directive: SourceSpan {
                offset: SourceOffset(
                    928,
                ),
                length: SourceOffset(
                    56,
                ),
>>>>>>> a88a3fe8
            },
            offset: 845,
            length: 12,
        },
        labels: [
            Label {
                location: DiagnosticLocation {
                    file_id: FileId {
                        id: 118,
                    },
                    offset: 845,
                    length: 12,
                },
                text: "OBJECT is not a valid location",
            },
        ],
        help: Some(
            "the directive must be used in a location that the service has declared support for",
        ),
        data: UnsupportedLocation {
            name: "deprecated",
            dir_loc: Object,
            directive_def: None,
        },
<<<<<<< HEAD
    },
    ApolloDiagnostic {
        cache: {
            118: "0050_directives_in_invalid_locations.graphql",
        },
        location: DiagnosticLocation {
            file_id: FileId {
                id: 118,
            },
            offset: 917,
            length: 56,
        },
        labels: [
            Label {
                location: DiagnosticLocation {
                    file_id: FileId {
                        id: 118,
                    },
                    offset: 917,
                    length: 56,
                },
                text: "ARGUMENT_DEFINITION is not a valid location",
=======
    ),
    UnsupportedLocation(
        UnsupportedLocation {
            ty: "skip",
            dir_loc: Query,
            src: "query queryA($status: String @skip) @skip(if: $foo){\n  field\n  response(status: $status) @deprecated\n  human {\n    ... pet @directiveB\n  }\n}\n\nfragment pet on Cat @directiveB{\n  meowVolume\n  ... on Pet @directiveA {\n    name\n  }\n}\n\nsubscription subscriptionA @directiveA {\n  newMessage {\n    body\n    sender\n  }\n}\n\nmutation myMutation @skip(if: true) {\n  setMessage (message: \"Hello, World! Yours, GraphQL.\")\n}\n\ninterface Pet @skip {\n  name: String\n}\n\ntype Dog implements Pet {\n  name: String @directiveB\n  nickname: String\n  barkVolume: Int\n}\n\ntype Cat implements Pet {\n  name: String\n  nickname: String\n  meowVolume: Int\n}\n\ninput Example @include {\n  self: Example @include\n  value: String\n}\n\nunion CatOrDog @directiveB = Cat | Dog\n\ntype Human {\n  name: String\n  pets: [Pet]\n}\n\nenum Status @directiveA {\n  GREEN @directiveA,\n  RED,\n  YELLOW\n}\n\ntype Query @deprecated {\n  human: Human\n  field: String,\n  response(status: String @specifiedBy(url: \"https://tools.ietf.org/html/rfc4122\")): Status\n}\n\ntype Subscription {\n  newMessage: Result\n}\n\ntype Mutation {\n  setMessage(message: String): String\n}\n\nschema @include {\n  query: Query\n  subscription: Subscription\n  mutation: Mutation\n}\n\ntype Result {\n  body: String,\n  sender: String\n}\n\nscalar spec @directiveB @specifiedBy(url: \"https://spec.graphql.org/\")\n\ndirective @directiveA on UNION\ndirective @directiveB on ENUM",
            directive: SourceSpan {
                offset: SourceOffset(
                    36,
                ),
                length: SourceOffset(
                    15,
                ),
>>>>>>> a88a3fe8
            },
        ],
        help: Some(
            "the directive must be used in a location that the service has declared support for",
        ),
        data: UnsupportedLocation {
            name: "specifiedBy",
            dir_loc: ArgumentDefinition,
            directive_def: None,
        },
<<<<<<< HEAD
    },
    ApolloDiagnostic {
        cache: {
            118: "0050_directives_in_invalid_locations.graphql",
        },
        location: DiagnosticLocation {
            file_id: FileId {
                id: 118,
=======
    ),
    UnsupportedLocation(
        UnsupportedLocation {
            ty: "skip",
            dir_loc: VariableDefinition,
            src: "query queryA($status: String @skip) @skip(if: $foo){\n  field\n  response(status: $status) @deprecated\n  human {\n    ... pet @directiveB\n  }\n}\n\nfragment pet on Cat @directiveB{\n  meowVolume\n  ... on Pet @directiveA {\n    name\n  }\n}\n\nsubscription subscriptionA @directiveA {\n  newMessage {\n    body\n    sender\n  }\n}\n\nmutation myMutation @skip(if: true) {\n  setMessage (message: \"Hello, World! Yours, GraphQL.\")\n}\n\ninterface Pet @skip {\n  name: String\n}\n\ntype Dog implements Pet {\n  name: String @directiveB\n  nickname: String\n  barkVolume: Int\n}\n\ntype Cat implements Pet {\n  name: String\n  nickname: String\n  meowVolume: Int\n}\n\ninput Example @include {\n  self: Example @include\n  value: String\n}\n\nunion CatOrDog @directiveB = Cat | Dog\n\ntype Human {\n  name: String\n  pets: [Pet]\n}\n\nenum Status @directiveA {\n  GREEN @directiveA,\n  RED,\n  YELLOW\n}\n\ntype Query @deprecated {\n  human: Human\n  field: String,\n  response(status: String @specifiedBy(url: \"https://tools.ietf.org/html/rfc4122\")): Status\n}\n\ntype Subscription {\n  newMessage: Result\n}\n\ntype Mutation {\n  setMessage(message: String): String\n}\n\nschema @include {\n  query: Query\n  subscription: Subscription\n  mutation: Mutation\n}\n\ntype Result {\n  body: String,\n  sender: String\n}\n\nscalar spec @directiveB @specifiedBy(url: \"https://spec.graphql.org/\")\n\ndirective @directiveA on UNION\ndirective @directiveB on ENUM",
            directive: SourceSpan {
                offset: SourceOffset(
                    29,
                ),
                length: SourceOffset(
                    5,
                ),
>>>>>>> a88a3fe8
            },
            offset: 414,
            length: 6,
        },
        labels: [
            Label {
                location: DiagnosticLocation {
                    file_id: FileId {
                        id: 118,
                    },
                    offset: 414,
                    length: 6,
                },
                text: "INTERFACE is not a valid location",
            },
        ],
        help: Some(
            "the directive must be used in a location that the service has declared support for",
        ),
        data: UnsupportedLocation {
            name: "skip",
            dir_loc: Interface,
            directive_def: None,
        },
<<<<<<< HEAD
    },
    ApolloDiagnostic {
        cache: {
            118: "0050_directives_in_invalid_locations.graphql",
        },
        location: DiagnosticLocation {
            file_id: FileId {
                id: 118,
            },
            offset: 698,
            length: 12,
        },
        labels: [
            Label {
                location: DiagnosticLocation {
                    file_id: FileId {
                        id: 118,
                    },
                    offset: 698,
                    length: 12,
                },
                text: "UNION is not a valid location",
            },
            Label {
                location: DiagnosticLocation {
                    file_id: FileId {
                        id: 118,
                    },
                    offset: 1326,
                    length: 29,
                },
                text: "consider adding UNION directive location here",
            },
        ],
        help: Some(
            "the directive must be used in a location that the service has declared support for",
        ),
        data: UnsupportedLocation {
            name: "directiveB",
            dir_loc: Union,
            directive_def: Some(
                DiagnosticLocation {
                    file_id: FileId {
                        id: 118,
                    },
                    offset: 1326,
                    length: 29,
                },
            ),
        },
    },
    ApolloDiagnostic {
        cache: {
            118: "0050_directives_in_invalid_locations.graphql",
        },
        location: DiagnosticLocation {
            file_id: FileId {
                id: 118,
            },
            offset: 780,
            length: 12,
        },
        labels: [
            Label {
                location: DiagnosticLocation {
                    file_id: FileId {
                        id: 118,
                    },
                    offset: 780,
                    length: 12,
                },
                text: "ENUM is not a valid location",
=======
    ),
    UnsupportedLocation(
        UnsupportedLocation {
            ty: "deprecated",
            dir_loc: Field,
            src: "query queryA($status: String @skip) @skip(if: $foo){\n  field\n  response(status: $status) @deprecated\n  human {\n    ... pet @directiveB\n  }\n}\n\nfragment pet on Cat @directiveB{\n  meowVolume\n  ... on Pet @directiveA {\n    name\n  }\n}\n\nsubscription subscriptionA @directiveA {\n  newMessage {\n    body\n    sender\n  }\n}\n\nmutation myMutation @skip(if: true) {\n  setMessage (message: \"Hello, World! Yours, GraphQL.\")\n}\n\ninterface Pet @skip {\n  name: String\n}\n\ntype Dog implements Pet {\n  name: String @directiveB\n  nickname: String\n  barkVolume: Int\n}\n\ntype Cat implements Pet {\n  name: String\n  nickname: String\n  meowVolume: Int\n}\n\ninput Example @include {\n  self: Example @include\n  value: String\n}\n\nunion CatOrDog @directiveB = Cat | Dog\n\ntype Human {\n  name: String\n  pets: [Pet]\n}\n\nenum Status @directiveA {\n  GREEN @directiveA,\n  RED,\n  YELLOW\n}\n\ntype Query @deprecated {\n  human: Human\n  field: String,\n  response(status: String @specifiedBy(url: \"https://tools.ietf.org/html/rfc4122\")): Status\n}\n\ntype Subscription {\n  newMessage: Result\n}\n\ntype Mutation {\n  setMessage(message: String): String\n}\n\nschema @include {\n  query: Query\n  subscription: Subscription\n  mutation: Mutation\n}\n\ntype Result {\n  body: String,\n  sender: String\n}\n\nscalar spec @directiveB @specifiedBy(url: \"https://spec.graphql.org/\")\n\ndirective @directiveA on UNION\ndirective @directiveB on ENUM",
            directive: SourceSpan {
                offset: SourceOffset(
                    89,
                ),
                length: SourceOffset(
                    14,
                ),
            },
            directive_def: None,
            help: Some(
                "the directive must be used in a location that the service has declared support for",
            ),
        },
    ),
    UnsupportedLocation(
        UnsupportedLocation {
            ty: "directiveB",
            dir_loc: FragmentSpread,
            src: "query queryA($status: String @skip) @skip(if: $foo){\n  field\n  response(status: $status) @deprecated\n  human {\n    ... pet @directiveB\n  }\n}\n\nfragment pet on Cat @directiveB{\n  meowVolume\n  ... on Pet @directiveA {\n    name\n  }\n}\n\nsubscription subscriptionA @directiveA {\n  newMessage {\n    body\n    sender\n  }\n}\n\nmutation myMutation @skip(if: true) {\n  setMessage (message: \"Hello, World! Yours, GraphQL.\")\n}\n\ninterface Pet @skip {\n  name: String\n}\n\ntype Dog implements Pet {\n  name: String @directiveB\n  nickname: String\n  barkVolume: Int\n}\n\ntype Cat implements Pet {\n  name: String\n  nickname: String\n  meowVolume: Int\n}\n\ninput Example @include {\n  self: Example @include\n  value: String\n}\n\nunion CatOrDog @directiveB = Cat | Dog\n\ntype Human {\n  name: String\n  pets: [Pet]\n}\n\nenum Status @directiveA {\n  GREEN @directiveA,\n  RED,\n  YELLOW\n}\n\ntype Query @deprecated {\n  human: Human\n  field: String,\n  response(status: String @specifiedBy(url: \"https://tools.ietf.org/html/rfc4122\")): Status\n}\n\ntype Subscription {\n  newMessage: Result\n}\n\ntype Mutation {\n  setMessage(message: String): String\n}\n\nschema @include {\n  query: Query\n  subscription: Subscription\n  mutation: Mutation\n}\n\ntype Result {\n  body: String,\n  sender: String\n}\n\nscalar spec @directiveB @specifiedBy(url: \"https://spec.graphql.org/\")\n\ndirective @directiveA on UNION\ndirective @directiveB on ENUM",
            directive: SourceSpan {
                offset: SourceOffset(
                    123,
                ),
                length: SourceOffset(
                    14,
                ),
>>>>>>> a88a3fe8
            },
            Label {
                location: DiagnosticLocation {
                    file_id: FileId {
                        id: 118,
                    },
                    offset: 1295,
                    length: 31,
                },
                text: "consider adding ENUM directive location here",
            },
        ],
        help: Some(
            "the directive must be used in a location that the service has declared support for",
        ),
        data: UnsupportedLocation {
            name: "directiveA",
            dir_loc: Enum,
            directive_def: Some(
<<<<<<< HEAD
                DiagnosticLocation {
                    file_id: FileId {
                        id: 118,
                    },
                    offset: 1295,
                    length: 31,
=======
                SourceSpan {
                    offset: SourceOffset(
                        1337,
                    ),
                    length: SourceOffset(
                        29,
                    ),
>>>>>>> a88a3fe8
                },
            ),
        },
<<<<<<< HEAD
    },
    ApolloDiagnostic {
        cache: {
            118: "0050_directives_in_invalid_locations.graphql",
        },
        location: DiagnosticLocation {
            file_id: FileId {
                id: 118,
            },
            offset: 802,
            length: 15,
        },
        labels: [
            Label {
                location: DiagnosticLocation {
                    file_id: FileId {
                        id: 118,
                    },
                    offset: 802,
                    length: 15,
                },
                text: "ENUM_VALUE is not a valid location",
            },
            Label {
                location: DiagnosticLocation {
                    file_id: FileId {
                        id: 118,
                    },
                    offset: 1295,
                    length: 31,
                },
                text: "consider adding ENUM_VALUE directive location here",
=======
    ),
    UnsupportedLocation(
        UnsupportedLocation {
            ty: "directiveA",
            dir_loc: Subscription,
            src: "query queryA($status: String @skip) @skip(if: $foo){\n  field\n  response(status: $status) @deprecated\n  human {\n    ... pet @directiveB\n  }\n}\n\nfragment pet on Cat @directiveB{\n  meowVolume\n  ... on Pet @directiveA {\n    name\n  }\n}\n\nsubscription subscriptionA @directiveA {\n  newMessage {\n    body\n    sender\n  }\n}\n\nmutation myMutation @skip(if: true) {\n  setMessage (message: \"Hello, World! Yours, GraphQL.\")\n}\n\ninterface Pet @skip {\n  name: String\n}\n\ntype Dog implements Pet {\n  name: String @directiveB\n  nickname: String\n  barkVolume: Int\n}\n\ntype Cat implements Pet {\n  name: String\n  nickname: String\n  meowVolume: Int\n}\n\ninput Example @include {\n  self: Example @include\n  value: String\n}\n\nunion CatOrDog @directiveB = Cat | Dog\n\ntype Human {\n  name: String\n  pets: [Pet]\n}\n\nenum Status @directiveA {\n  GREEN @directiveA,\n  RED,\n  YELLOW\n}\n\ntype Query @deprecated {\n  human: Human\n  field: String,\n  response(status: String @specifiedBy(url: \"https://tools.ietf.org/html/rfc4122\")): Status\n}\n\ntype Subscription {\n  newMessage: Result\n}\n\ntype Mutation {\n  setMessage(message: String): String\n}\n\nschema @include {\n  query: Query\n  subscription: Subscription\n  mutation: Mutation\n}\n\ntype Result {\n  body: String,\n  sender: String\n}\n\nscalar spec @directiveB @specifiedBy(url: \"https://spec.graphql.org/\")\n\ndirective @directiveA on UNION\ndirective @directiveB on ENUM",
            directive: SourceSpan {
                offset: SourceOffset(
                    258,
                ),
                length: SourceOffset(
                    12,
                ),
>>>>>>> a88a3fe8
            },
        ],
        help: Some(
            "the directive must be used in a location that the service has declared support for",
        ),
        data: UnsupportedLocation {
            name: "directiveA",
            dir_loc: EnumValue,
            directive_def: Some(
<<<<<<< HEAD
                DiagnosticLocation {
                    file_id: FileId {
                        id: 118,
                    },
                    offset: 1295,
                    length: 31,
=======
                SourceSpan {
                    offset: SourceOffset(
                        1306,
                    ),
                    length: SourceOffset(
                        31,
                    ),
>>>>>>> a88a3fe8
                },
            ),
        },
<<<<<<< HEAD
    },
    ApolloDiagnostic {
        cache: {
            118: "0050_directives_in_invalid_locations.graphql",
        },
        location: DiagnosticLocation {
            file_id: FileId {
                id: 118,
=======
    ),
    UnsupportedLocation(
        UnsupportedLocation {
            ty: "skip",
            dir_loc: Mutation,
            src: "query queryA($status: String @skip) @skip(if: $foo){\n  field\n  response(status: $status) @deprecated\n  human {\n    ... pet @directiveB\n  }\n}\n\nfragment pet on Cat @directiveB{\n  meowVolume\n  ... on Pet @directiveA {\n    name\n  }\n}\n\nsubscription subscriptionA @directiveA {\n  newMessage {\n    body\n    sender\n  }\n}\n\nmutation myMutation @skip(if: true) {\n  setMessage (message: \"Hello, World! Yours, GraphQL.\")\n}\n\ninterface Pet @skip {\n  name: String\n}\n\ntype Dog implements Pet {\n  name: String @directiveB\n  nickname: String\n  barkVolume: Int\n}\n\ntype Cat implements Pet {\n  name: String\n  nickname: String\n  meowVolume: Int\n}\n\ninput Example @include {\n  self: Example @include\n  value: String\n}\n\nunion CatOrDog @directiveB = Cat | Dog\n\ntype Human {\n  name: String\n  pets: [Pet]\n}\n\nenum Status @directiveA {\n  GREEN @directiveA,\n  RED,\n  YELLOW\n}\n\ntype Query @deprecated {\n  human: Human\n  field: String,\n  response(status: String @specifiedBy(url: \"https://tools.ietf.org/html/rfc4122\")): Status\n}\n\ntype Subscription {\n  newMessage: Result\n}\n\ntype Mutation {\n  setMessage(message: String): String\n}\n\nschema @include {\n  query: Query\n  subscription: Subscription\n  mutation: Mutation\n}\n\ntype Result {\n  body: String,\n  sender: String\n}\n\nscalar spec @directiveB @specifiedBy(url: \"https://spec.graphql.org/\")\n\ndirective @directiveA on UNION\ndirective @directiveB on ENUM",
            directive: SourceSpan {
                offset: SourceOffset(
                    334,
                ),
                length: SourceOffset(
                    16,
                ),
>>>>>>> a88a3fe8
            },
            offset: 628,
            length: 9,
        },
        labels: [
            Label {
                location: DiagnosticLocation {
                    file_id: FileId {
                        id: 118,
                    },
                    offset: 628,
                    length: 9,
                },
                text: "INPUT_OBJECT is not a valid location",
            },
        ],
        help: Some(
            "the directive must be used in a location that the service has declared support for",
        ),
        data: UnsupportedLocation {
            name: "include",
            dir_loc: InputObject,
            directive_def: None,
        },
<<<<<<< HEAD
    },
    ApolloDiagnostic {
        cache: {
            118: "0050_directives_in_invalid_locations.graphql",
        },
        location: DiagnosticLocation {
            file_id: FileId {
                id: 118,
            },
            offset: 655,
            length: 11,
        },
        labels: [
            Label {
                location: DiagnosticLocation {
                    file_id: FileId {
                        id: 118,
                    },
                    offset: 655,
                    length: 11,
                },
                text: "INPUT_FIELD_DEFINITION is not a valid location",
            },
        ],
        help: Some(
            "the directive must be used in a location that the service has declared support for",
        ),
        data: UnsupportedLocation {
            name: "include",
            dir_loc: InputFieldDefinition,
            directive_def: None,
        },
    },
    ApolloDiagnostic {
        cache: {
            118: "0050_directives_in_invalid_locations.graphql",
        },
        location: DiagnosticLocation {
            file_id: FileId {
                id: 118,
            },
            offset: 1094,
            length: 9,
        },
        labels: [
            Label {
                location: DiagnosticLocation {
                    file_id: FileId {
                        id: 118,
                    },
                    offset: 1094,
                    length: 9,
                },
                text: "SCHEMA is not a valid location",
            },
        ],
        help: Some(
            "the directive must be used in a location that the service has declared support for",
        ),
        data: UnsupportedLocation {
            name: "include",
            dir_loc: Schema,
            directive_def: None,
        },
    },
    ApolloDiagnostic {
        cache: {
            118: "0050_directives_in_invalid_locations.graphql",
=======
    ),
    UnsupportedLocation(
        UnsupportedLocation {
            ty: "directiveB",
            dir_loc: FragmentDefinition,
            src: "query queryA($status: String @skip) @skip(if: $foo){\n  field\n  response(status: $status) @deprecated\n  human {\n    ... pet @directiveB\n  }\n}\n\nfragment pet on Cat @directiveB{\n  meowVolume\n  ... on Pet @directiveA {\n    name\n  }\n}\n\nsubscription subscriptionA @directiveA {\n  newMessage {\n    body\n    sender\n  }\n}\n\nmutation myMutation @skip(if: true) {\n  setMessage (message: \"Hello, World! Yours, GraphQL.\")\n}\n\ninterface Pet @skip {\n  name: String\n}\n\ntype Dog implements Pet {\n  name: String @directiveB\n  nickname: String\n  barkVolume: Int\n}\n\ntype Cat implements Pet {\n  name: String\n  nickname: String\n  meowVolume: Int\n}\n\ninput Example @include {\n  self: Example @include\n  value: String\n}\n\nunion CatOrDog @directiveB = Cat | Dog\n\ntype Human {\n  name: String\n  pets: [Pet]\n}\n\nenum Status @directiveA {\n  GREEN @directiveA,\n  RED,\n  YELLOW\n}\n\ntype Query @deprecated {\n  human: Human\n  field: String,\n  response(status: String @specifiedBy(url: \"https://tools.ietf.org/html/rfc4122\")): Status\n}\n\ntype Subscription {\n  newMessage: Result\n}\n\ntype Mutation {\n  setMessage(message: String): String\n}\n\nschema @include {\n  query: Query\n  subscription: Subscription\n  mutation: Mutation\n}\n\ntype Result {\n  body: String,\n  sender: String\n}\n\nscalar spec @directiveB @specifiedBy(url: \"https://spec.graphql.org/\")\n\ndirective @directiveA on UNION\ndirective @directiveB on ENUM",
            directive: SourceSpan {
                offset: SourceOffset(
                    162,
                ),
                length: SourceOffset(
                    11,
                ),
            },
            directive_def: Some(
                SourceSpan {
                    offset: SourceOffset(
                        1337,
                    ),
                    length: SourceOffset(
                        29,
                    ),
                },
            ),
            help: Some(
                "the directive must be used in a location that the service has declared support for",
            ),
        },
    ),
    UnsupportedLocation(
        UnsupportedLocation {
            ty: "directiveA",
            dir_loc: InlineFragment,
            src: "query queryA($status: String @skip) @skip(if: $foo){\n  field\n  response(status: $status) @deprecated\n  human {\n    ... pet @directiveB\n  }\n}\n\nfragment pet on Cat @directiveB{\n  meowVolume\n  ... on Pet @directiveA {\n    name\n  }\n}\n\nsubscription subscriptionA @directiveA {\n  newMessage {\n    body\n    sender\n  }\n}\n\nmutation myMutation @skip(if: true) {\n  setMessage (message: \"Hello, World! Yours, GraphQL.\")\n}\n\ninterface Pet @skip {\n  name: String\n}\n\ntype Dog implements Pet {\n  name: String @directiveB\n  nickname: String\n  barkVolume: Int\n}\n\ntype Cat implements Pet {\n  name: String\n  nickname: String\n  meowVolume: Int\n}\n\ninput Example @include {\n  self: Example @include\n  value: String\n}\n\nunion CatOrDog @directiveB = Cat | Dog\n\ntype Human {\n  name: String\n  pets: [Pet]\n}\n\nenum Status @directiveA {\n  GREEN @directiveA,\n  RED,\n  YELLOW\n}\n\ntype Query @deprecated {\n  human: Human\n  field: String,\n  response(status: String @specifiedBy(url: \"https://tools.ietf.org/html/rfc4122\")): Status\n}\n\ntype Subscription {\n  newMessage: Result\n}\n\ntype Mutation {\n  setMessage(message: String): String\n}\n\nschema @include {\n  query: Query\n  subscription: Subscription\n  mutation: Mutation\n}\n\ntype Result {\n  body: String,\n  sender: String\n}\n\nscalar spec @directiveB @specifiedBy(url: \"https://spec.graphql.org/\")\n\ndirective @directiveA on UNION\ndirective @directiveB on ENUM",
            directive: SourceSpan {
                offset: SourceOffset(
                    201,
                ),
                length: SourceOffset(
                    12,
                ),
            },
            directive_def: Some(
                SourceSpan {
                    offset: SourceOffset(
                        1306,
                    ),
                    length: SourceOffset(
                        31,
                    ),
                },
            ),
            help: Some(
                "the directive must be used in a location that the service has declared support for",
            ),
>>>>>>> a88a3fe8
        },
        location: DiagnosticLocation {
            file_id: FileId {
                id: 118,
            },
            offset: 314,
            length: 86,
        },
        labels: [
            Label {
                location: DiagnosticLocation {
                    file_id: FileId {
                        id: 118,
                    },
                    offset: 314,
                    length: 86,
                },
                text: "provide a name for this definition",
            },
        ],
        help: Some(
            "GraphQL allows a short-hand form for defining query operations when only that one operation exists in the document. There are 3 operations in this document.",
        ),
        data: MissingIdent,
    },
]<|MERGE_RESOLUTION|>--- conflicted
+++ resolved
@@ -1,12 +1,453 @@
 [
-<<<<<<< HEAD
-    ApolloDiagnostic {
-        cache: {
-            118: "0050_directives_in_invalid_locations.graphql",
-        },
-        location: DiagnosticLocation {
-            file_id: FileId {
-                id: 118,
+    ApolloDiagnostic {
+        cache: {
+            123: "0050_directives_in_invalid_locations.graphql",
+        },
+        location: DiagnosticLocation {
+            file_id: FileId {
+                id: 123,
+            },
+            offset: 1105,
+            length: 9,
+        },
+        labels: [
+            Label {
+                location: DiagnosticLocation {
+                    file_id: FileId {
+                        id: 123,
+                    },
+                    offset: 1105,
+                    length: 9,
+                },
+                text: "SCHEMA is not a valid location",
+            },
+        ],
+        help: Some(
+            "the directive must be used in a location that the service has declared support for",
+        ),
+        data: UnsupportedLocation {
+            name: "include",
+            dir_loc: Schema,
+            directive_def: None,
+        },
+    },
+    ApolloDiagnostic {
+        cache: {
+            123: "0050_directives_in_invalid_locations.graphql",
+        },
+        location: DiagnosticLocation {
+            file_id: FileId {
+                id: 123,
+            },
+            offset: 1246,
+            length: 12,
+        },
+        labels: [
+            Label {
+                location: DiagnosticLocation {
+                    file_id: FileId {
+                        id: 123,
+                    },
+                    offset: 1246,
+                    length: 12,
+                },
+                text: "SCALAR is not a valid location",
+            },
+            Label {
+                location: DiagnosticLocation {
+                    file_id: FileId {
+                        id: 123,
+                    },
+                    offset: 1337,
+                    length: 29,
+                },
+                text: "consider adding SCALAR directive location here",
+            },
+        ],
+        help: Some(
+            "the directive must be used in a location that the service has declared support for",
+        ),
+        data: UnsupportedLocation {
+            name: "directiveB",
+            dir_loc: Scalar,
+            directive_def: Some(
+                DiagnosticLocation {
+                    file_id: FileId {
+                        id: 123,
+                    },
+                    offset: 1337,
+                    length: 29,
+                },
+            ),
+        },
+    },
+    ApolloDiagnostic {
+        cache: {
+            123: "0050_directives_in_invalid_locations.graphql",
+        },
+        location: DiagnosticLocation {
+            file_id: FileId {
+                id: 123,
+            },
+            offset: 791,
+            length: 12,
+        },
+        labels: [
+            Label {
+                location: DiagnosticLocation {
+                    file_id: FileId {
+                        id: 123,
+                    },
+                    offset: 791,
+                    length: 12,
+                },
+                text: "ENUM is not a valid location",
+            },
+            Label {
+                location: DiagnosticLocation {
+                    file_id: FileId {
+                        id: 123,
+                    },
+                    offset: 1306,
+                    length: 31,
+                },
+                text: "consider adding ENUM directive location here",
+            },
+        ],
+        help: Some(
+            "the directive must be used in a location that the service has declared support for",
+        ),
+        data: UnsupportedLocation {
+            name: "directiveA",
+            dir_loc: Enum,
+            directive_def: Some(
+                DiagnosticLocation {
+                    file_id: FileId {
+                        id: 123,
+                    },
+                    offset: 1306,
+                    length: 31,
+                },
+            ),
+        },
+    },
+    ApolloDiagnostic {
+        cache: {
+            123: "0050_directives_in_invalid_locations.graphql",
+        },
+        location: DiagnosticLocation {
+            file_id: FileId {
+                id: 123,
+            },
+            offset: 813,
+            length: 15,
+        },
+        labels: [
+            Label {
+                location: DiagnosticLocation {
+                    file_id: FileId {
+                        id: 123,
+                    },
+                    offset: 813,
+                    length: 15,
+                },
+                text: "ENUM_VALUE is not a valid location",
+            },
+            Label {
+                location: DiagnosticLocation {
+                    file_id: FileId {
+                        id: 123,
+                    },
+                    offset: 1306,
+                    length: 31,
+                },
+                text: "consider adding ENUM_VALUE directive location here",
+            },
+        ],
+        help: Some(
+            "the directive must be used in a location that the service has declared support for",
+        ),
+        data: UnsupportedLocation {
+            name: "directiveA",
+            dir_loc: EnumValue,
+            directive_def: Some(
+                DiagnosticLocation {
+                    file_id: FileId {
+                        id: 123,
+                    },
+                    offset: 1306,
+                    length: 31,
+                },
+            ),
+        },
+    },
+    ApolloDiagnostic {
+        cache: {
+            123: "0050_directives_in_invalid_locations.graphql",
+        },
+        location: DiagnosticLocation {
+            file_id: FileId {
+                id: 123,
+            },
+            offset: 709,
+            length: 12,
+        },
+        labels: [
+            Label {
+                location: DiagnosticLocation {
+                    file_id: FileId {
+                        id: 123,
+                    },
+                    offset: 709,
+                    length: 12,
+                },
+                text: "UNION is not a valid location",
+            },
+            Label {
+                location: DiagnosticLocation {
+                    file_id: FileId {
+                        id: 123,
+                    },
+                    offset: 1337,
+                    length: 29,
+                },
+                text: "consider adding UNION directive location here",
+            },
+        ],
+        help: Some(
+            "the directive must be used in a location that the service has declared support for",
+        ),
+        data: UnsupportedLocation {
+            name: "directiveB",
+            dir_loc: Union,
+            directive_def: Some(
+                DiagnosticLocation {
+                    file_id: FileId {
+                        id: 123,
+                    },
+                    offset: 1337,
+                    length: 29,
+                },
+            ),
+        },
+    },
+    ApolloDiagnostic {
+        cache: {
+            123: "0050_directives_in_invalid_locations.graphql",
+        },
+        location: DiagnosticLocation {
+            file_id: FileId {
+                id: 123,
+            },
+            offset: 425,
+            length: 6,
+        },
+        labels: [
+            Label {
+                location: DiagnosticLocation {
+                    file_id: FileId {
+                        id: 123,
+                    },
+                    offset: 425,
+                    length: 6,
+                },
+                text: "INTERFACE is not a valid location",
+            },
+        ],
+        help: Some(
+            "the directive must be used in a location that the service has declared support for",
+        ),
+        data: UnsupportedLocation {
+            name: "skip",
+            dir_loc: Interface,
+            directive_def: None,
+        },
+    },
+    ApolloDiagnostic {
+        cache: {
+            123: "0050_directives_in_invalid_locations.graphql",
+        },
+        location: DiagnosticLocation {
+            file_id: FileId {
+                id: 123,
+            },
+            offset: 639,
+            length: 9,
+        },
+        labels: [
+            Label {
+                location: DiagnosticLocation {
+                    file_id: FileId {
+                        id: 123,
+                    },
+                    offset: 639,
+                    length: 9,
+                },
+                text: "INPUT_OBJECT is not a valid location",
+            },
+        ],
+        help: Some(
+            "the directive must be used in a location that the service has declared support for",
+        ),
+        data: UnsupportedLocation {
+            name: "include",
+            dir_loc: InputObject,
+            directive_def: None,
+        },
+    },
+    ApolloDiagnostic {
+        cache: {
+            123: "0050_directives_in_invalid_locations.graphql",
+        },
+        location: DiagnosticLocation {
+            file_id: FileId {
+                id: 123,
+            },
+            offset: 666,
+            length: 11,
+        },
+        labels: [
+            Label {
+                location: DiagnosticLocation {
+                    file_id: FileId {
+                        id: 123,
+                    },
+                    offset: 666,
+                    length: 11,
+                },
+                text: "INPUT_FIELD_DEFINITION is not a valid location",
+            },
+        ],
+        help: Some(
+            "the directive must be used in a location that the service has declared support for",
+        ),
+        data: UnsupportedLocation {
+            name: "include",
+            dir_loc: InputFieldDefinition,
+            directive_def: None,
+        },
+    },
+    ApolloDiagnostic {
+        cache: {
+            123: "0050_directives_in_invalid_locations.graphql",
+        },
+        location: DiagnosticLocation {
+            file_id: FileId {
+                id: 123,
+            },
+            offset: 492,
+            length: 14,
+        },
+        labels: [
+            Label {
+                location: DiagnosticLocation {
+                    file_id: FileId {
+                        id: 123,
+                    },
+                    offset: 492,
+                    length: 14,
+                },
+                text: "FIELD_DEFINITION is not a valid location",
+            },
+            Label {
+                location: DiagnosticLocation {
+                    file_id: FileId {
+                        id: 123,
+                    },
+                    offset: 1337,
+                    length: 29,
+                },
+                text: "consider adding FIELD_DEFINITION directive location here",
+            },
+        ],
+        help: Some(
+            "the directive must be used in a location that the service has declared support for",
+        ),
+        data: UnsupportedLocation {
+            name: "directiveB",
+            dir_loc: FieldDefinition,
+            directive_def: Some(
+                DiagnosticLocation {
+                    file_id: FileId {
+                        id: 123,
+                    },
+                    offset: 1337,
+                    length: 29,
+                },
+            ),
+        },
+    },
+    ApolloDiagnostic {
+        cache: {
+            123: "0050_directives_in_invalid_locations.graphql",
+        },
+        location: DiagnosticLocation {
+            file_id: FileId {
+                id: 123,
+            },
+            offset: 856,
+            length: 12,
+        },
+        labels: [
+            Label {
+                location: DiagnosticLocation {
+                    file_id: FileId {
+                        id: 123,
+                    },
+                    offset: 856,
+                    length: 12,
+                },
+                text: "OBJECT is not a valid location",
+            },
+        ],
+        help: Some(
+            "the directive must be used in a location that the service has declared support for",
+        ),
+        data: UnsupportedLocation {
+            name: "deprecated",
+            dir_loc: Object,
+            directive_def: None,
+        },
+    },
+    ApolloDiagnostic {
+        cache: {
+            123: "0050_directives_in_invalid_locations.graphql",
+        },
+        location: DiagnosticLocation {
+            file_id: FileId {
+                id: 123,
+            },
+            offset: 928,
+            length: 56,
+        },
+        labels: [
+            Label {
+                location: DiagnosticLocation {
+                    file_id: FileId {
+                        id: 123,
+                    },
+                    offset: 928,
+                    length: 56,
+                },
+                text: "ARGUMENT_DEFINITION is not a valid location",
+            },
+        ],
+        help: Some(
+            "the directive must be used in a location that the service has declared support for",
+        ),
+        data: UnsupportedLocation {
+            name: "specifiedBy",
+            dir_loc: ArgumentDefinition,
+            directive_def: None,
+        },
+    },
+    ApolloDiagnostic {
+        cache: {
+            123: "0050_directives_in_invalid_locations.graphql",
+        },
+        location: DiagnosticLocation {
+            file_id: FileId {
+                id: 123,
             },
             offset: 36,
             length: 15,
@@ -15,26 +456,12 @@
             Label {
                 location: DiagnosticLocation {
                     file_id: FileId {
-                        id: 118,
+                        id: 123,
                     },
                     offset: 36,
                     length: 15,
                 },
                 text: "QUERY is not a valid location",
-=======
-    UnsupportedLocation(
-        UnsupportedLocation {
-            ty: "include",
-            dir_loc: Schema,
-            src: "query queryA($status: String @skip) @skip(if: $foo){\n  field\n  response(status: $status) @deprecated\n  human {\n    ... pet @directiveB\n  }\n}\n\nfragment pet on Cat @directiveB{\n  meowVolume\n  ... on Pet @directiveA {\n    name\n  }\n}\n\nsubscription subscriptionA @directiveA {\n  newMessage {\n    body\n    sender\n  }\n}\n\nmutation myMutation @skip(if: true) {\n  setMessage (message: \"Hello, World! Yours, GraphQL.\")\n}\n\ninterface Pet @skip {\n  name: String\n}\n\ntype Dog implements Pet {\n  name: String @directiveB\n  nickname: String\n  barkVolume: Int\n}\n\ntype Cat implements Pet {\n  name: String\n  nickname: String\n  meowVolume: Int\n}\n\ninput Example @include {\n  self: Example @include\n  value: String\n}\n\nunion CatOrDog @directiveB = Cat | Dog\n\ntype Human {\n  name: String\n  pets: [Pet]\n}\n\nenum Status @directiveA {\n  GREEN @directiveA,\n  RED,\n  YELLOW\n}\n\ntype Query @deprecated {\n  human: Human\n  field: String,\n  response(status: String @specifiedBy(url: \"https://tools.ietf.org/html/rfc4122\")): Status\n}\n\ntype Subscription {\n  newMessage: Result\n}\n\ntype Mutation {\n  setMessage(message: String): String\n}\n\nschema @include {\n  query: Query\n  subscription: Subscription\n  mutation: Mutation\n}\n\ntype Result {\n  body: String,\n  sender: String\n}\n\nscalar spec @directiveB @specifiedBy(url: \"https://spec.graphql.org/\")\n\ndirective @directiveA on UNION\ndirective @directiveB on ENUM",
-            directive: SourceSpan {
-                offset: SourceOffset(
-                    1105,
-                ),
-                length: SourceOffset(
-                    9,
-                ),
->>>>>>> a88a3fe8
             },
         ],
         help: Some(
@@ -45,15 +472,14 @@
             dir_loc: Query,
             directive_def: None,
         },
-<<<<<<< HEAD
-    },
-    ApolloDiagnostic {
-        cache: {
-            118: "0050_directives_in_invalid_locations.graphql",
-        },
-        location: DiagnosticLocation {
-            file_id: FileId {
-                id: 118,
+    },
+    ApolloDiagnostic {
+        cache: {
+            123: "0050_directives_in_invalid_locations.graphql",
+        },
+        location: DiagnosticLocation {
+            file_id: FileId {
+                id: 123,
             },
             offset: 29,
             length: 5,
@@ -62,7 +488,7 @@
             Label {
                 location: DiagnosticLocation {
                     file_id: FileId {
-                        id: 118,
+                        id: 123,
                     },
                     offset: 29,
                     length: 5,
@@ -81,11 +507,11 @@
     },
     ApolloDiagnostic {
         cache: {
-            118: "0050_directives_in_invalid_locations.graphql",
-        },
-        location: DiagnosticLocation {
-            file_id: FileId {
-                id: 118,
+            123: "0050_directives_in_invalid_locations.graphql",
+        },
+        location: DiagnosticLocation {
+            file_id: FileId {
+                id: 123,
             },
             offset: 89,
             length: 14,
@@ -94,7 +520,7 @@
             Label {
                 location: DiagnosticLocation {
                     file_id: FileId {
-                        id: 118,
+                        id: 123,
                     },
                     offset: 89,
                     length: 14,
@@ -113,11 +539,11 @@
     },
     ApolloDiagnostic {
         cache: {
-            118: "0050_directives_in_invalid_locations.graphql",
-        },
-        location: DiagnosticLocation {
-            file_id: FileId {
-                id: 118,
+            123: "0050_directives_in_invalid_locations.graphql",
+        },
+        location: DiagnosticLocation {
+            file_id: FileId {
+                id: 123,
             },
             offset: 123,
             length: 14,
@@ -126,7 +552,7 @@
             Label {
                 location: DiagnosticLocation {
                     file_id: FileId {
-                        id: 118,
+                        id: 123,
                     },
                     offset: 123,
                     length: 14,
@@ -136,83 +562,12 @@
             Label {
                 location: DiagnosticLocation {
                     file_id: FileId {
-                        id: 118,
-                    },
-                    offset: 1326,
+                        id: 123,
+                    },
+                    offset: 1337,
                     length: 29,
                 },
                 text: "consider adding FRAGMENT_SPREAD directive location here",
-=======
-    ),
-    UnsupportedLocation(
-        UnsupportedLocation {
-            ty: "directiveB",
-            dir_loc: Scalar,
-            src: "query queryA($status: String @skip) @skip(if: $foo){\n  field\n  response(status: $status) @deprecated\n  human {\n    ... pet @directiveB\n  }\n}\n\nfragment pet on Cat @directiveB{\n  meowVolume\n  ... on Pet @directiveA {\n    name\n  }\n}\n\nsubscription subscriptionA @directiveA {\n  newMessage {\n    body\n    sender\n  }\n}\n\nmutation myMutation @skip(if: true) {\n  setMessage (message: \"Hello, World! Yours, GraphQL.\")\n}\n\ninterface Pet @skip {\n  name: String\n}\n\ntype Dog implements Pet {\n  name: String @directiveB\n  nickname: String\n  barkVolume: Int\n}\n\ntype Cat implements Pet {\n  name: String\n  nickname: String\n  meowVolume: Int\n}\n\ninput Example @include {\n  self: Example @include\n  value: String\n}\n\nunion CatOrDog @directiveB = Cat | Dog\n\ntype Human {\n  name: String\n  pets: [Pet]\n}\n\nenum Status @directiveA {\n  GREEN @directiveA,\n  RED,\n  YELLOW\n}\n\ntype Query @deprecated {\n  human: Human\n  field: String,\n  response(status: String @specifiedBy(url: \"https://tools.ietf.org/html/rfc4122\")): Status\n}\n\ntype Subscription {\n  newMessage: Result\n}\n\ntype Mutation {\n  setMessage(message: String): String\n}\n\nschema @include {\n  query: Query\n  subscription: Subscription\n  mutation: Mutation\n}\n\ntype Result {\n  body: String,\n  sender: String\n}\n\nscalar spec @directiveB @specifiedBy(url: \"https://spec.graphql.org/\")\n\ndirective @directiveA on UNION\ndirective @directiveB on ENUM",
-            directive: SourceSpan {
-                offset: SourceOffset(
-                    1246,
-                ),
-                length: SourceOffset(
-                    12,
-                ),
-            },
-            directive_def: Some(
-                SourceSpan {
-                    offset: SourceOffset(
-                        1337,
-                    ),
-                    length: SourceOffset(
-                        29,
-                    ),
-                },
-            ),
-            help: Some(
-                "the directive must be used in a location that the service has declared support for",
-            ),
-        },
-    ),
-    UnsupportedLocation(
-        UnsupportedLocation {
-            ty: "directiveA",
-            dir_loc: Enum,
-            src: "query queryA($status: String @skip) @skip(if: $foo){\n  field\n  response(status: $status) @deprecated\n  human {\n    ... pet @directiveB\n  }\n}\n\nfragment pet on Cat @directiveB{\n  meowVolume\n  ... on Pet @directiveA {\n    name\n  }\n}\n\nsubscription subscriptionA @directiveA {\n  newMessage {\n    body\n    sender\n  }\n}\n\nmutation myMutation @skip(if: true) {\n  setMessage (message: \"Hello, World! Yours, GraphQL.\")\n}\n\ninterface Pet @skip {\n  name: String\n}\n\ntype Dog implements Pet {\n  name: String @directiveB\n  nickname: String\n  barkVolume: Int\n}\n\ntype Cat implements Pet {\n  name: String\n  nickname: String\n  meowVolume: Int\n}\n\ninput Example @include {\n  self: Example @include\n  value: String\n}\n\nunion CatOrDog @directiveB = Cat | Dog\n\ntype Human {\n  name: String\n  pets: [Pet]\n}\n\nenum Status @directiveA {\n  GREEN @directiveA,\n  RED,\n  YELLOW\n}\n\ntype Query @deprecated {\n  human: Human\n  field: String,\n  response(status: String @specifiedBy(url: \"https://tools.ietf.org/html/rfc4122\")): Status\n}\n\ntype Subscription {\n  newMessage: Result\n}\n\ntype Mutation {\n  setMessage(message: String): String\n}\n\nschema @include {\n  query: Query\n  subscription: Subscription\n  mutation: Mutation\n}\n\ntype Result {\n  body: String,\n  sender: String\n}\n\nscalar spec @directiveB @specifiedBy(url: \"https://spec.graphql.org/\")\n\ndirective @directiveA on UNION\ndirective @directiveB on ENUM",
-            directive: SourceSpan {
-                offset: SourceOffset(
-                    791,
-                ),
-                length: SourceOffset(
-                    12,
-                ),
-            },
-            directive_def: Some(
-                SourceSpan {
-                    offset: SourceOffset(
-                        1306,
-                    ),
-                    length: SourceOffset(
-                        31,
-                    ),
-                },
-            ),
-            help: Some(
-                "the directive must be used in a location that the service has declared support for",
-            ),
-        },
-    ),
-    UnsupportedLocation(
-        UnsupportedLocation {
-            ty: "directiveA",
-            dir_loc: EnumValue,
-            src: "query queryA($status: String @skip) @skip(if: $foo){\n  field\n  response(status: $status) @deprecated\n  human {\n    ... pet @directiveB\n  }\n}\n\nfragment pet on Cat @directiveB{\n  meowVolume\n  ... on Pet @directiveA {\n    name\n  }\n}\n\nsubscription subscriptionA @directiveA {\n  newMessage {\n    body\n    sender\n  }\n}\n\nmutation myMutation @skip(if: true) {\n  setMessage (message: \"Hello, World! Yours, GraphQL.\")\n}\n\ninterface Pet @skip {\n  name: String\n}\n\ntype Dog implements Pet {\n  name: String @directiveB\n  nickname: String\n  barkVolume: Int\n}\n\ntype Cat implements Pet {\n  name: String\n  nickname: String\n  meowVolume: Int\n}\n\ninput Example @include {\n  self: Example @include\n  value: String\n}\n\nunion CatOrDog @directiveB = Cat | Dog\n\ntype Human {\n  name: String\n  pets: [Pet]\n}\n\nenum Status @directiveA {\n  GREEN @directiveA,\n  RED,\n  YELLOW\n}\n\ntype Query @deprecated {\n  human: Human\n  field: String,\n  response(status: String @specifiedBy(url: \"https://tools.ietf.org/html/rfc4122\")): Status\n}\n\ntype Subscription {\n  newMessage: Result\n}\n\ntype Mutation {\n  setMessage(message: String): String\n}\n\nschema @include {\n  query: Query\n  subscription: Subscription\n  mutation: Mutation\n}\n\ntype Result {\n  body: String,\n  sender: String\n}\n\nscalar spec @directiveB @specifiedBy(url: \"https://spec.graphql.org/\")\n\ndirective @directiveA on UNION\ndirective @directiveB on ENUM",
-            directive: SourceSpan {
-                offset: SourceOffset(
-                    813,
-                ),
-                length: SourceOffset(
-                    15,
-                ),
->>>>>>> a88a3fe8
             },
         ],
         help: Some(
@@ -222,34 +577,23 @@
             name: "directiveB",
             dir_loc: FragmentSpread,
             directive_def: Some(
-<<<<<<< HEAD
-                DiagnosticLocation {
-                    file_id: FileId {
-                        id: 118,
-                    },
-                    offset: 1326,
-                    length: 29,
-=======
-                SourceSpan {
-                    offset: SourceOffset(
-                        1306,
-                    ),
-                    length: SourceOffset(
-                        31,
-                    ),
->>>>>>> a88a3fe8
-                },
-            ),
-        },
-<<<<<<< HEAD
-    },
-    ApolloDiagnostic {
-        cache: {
-            118: "0050_directives_in_invalid_locations.graphql",
-        },
-        location: DiagnosticLocation {
-            file_id: FileId {
-                id: 118,
+                DiagnosticLocation {
+                    file_id: FileId {
+                        id: 123,
+                    },
+                    offset: 1337,
+                    length: 29,
+                },
+            ),
+        },
+    },
+    ApolloDiagnostic {
+        cache: {
+            123: "0050_directives_in_invalid_locations.graphql",
+        },
+        location: DiagnosticLocation {
+            file_id: FileId {
+                id: 123,
             },
             offset: 258,
             length: 12,
@@ -258,34 +602,19 @@
             Label {
                 location: DiagnosticLocation {
                     file_id: FileId {
-                        id: 118,
+                        id: 123,
                     },
                     offset: 258,
                     length: 12,
                 },
                 text: "SUBSCRIPTION is not a valid location",
-=======
-    ),
-    UnsupportedLocation(
-        UnsupportedLocation {
-            ty: "directiveB",
-            dir_loc: Union,
-            src: "query queryA($status: String @skip) @skip(if: $foo){\n  field\n  response(status: $status) @deprecated\n  human {\n    ... pet @directiveB\n  }\n}\n\nfragment pet on Cat @directiveB{\n  meowVolume\n  ... on Pet @directiveA {\n    name\n  }\n}\n\nsubscription subscriptionA @directiveA {\n  newMessage {\n    body\n    sender\n  }\n}\n\nmutation myMutation @skip(if: true) {\n  setMessage (message: \"Hello, World! Yours, GraphQL.\")\n}\n\ninterface Pet @skip {\n  name: String\n}\n\ntype Dog implements Pet {\n  name: String @directiveB\n  nickname: String\n  barkVolume: Int\n}\n\ntype Cat implements Pet {\n  name: String\n  nickname: String\n  meowVolume: Int\n}\n\ninput Example @include {\n  self: Example @include\n  value: String\n}\n\nunion CatOrDog @directiveB = Cat | Dog\n\ntype Human {\n  name: String\n  pets: [Pet]\n}\n\nenum Status @directiveA {\n  GREEN @directiveA,\n  RED,\n  YELLOW\n}\n\ntype Query @deprecated {\n  human: Human\n  field: String,\n  response(status: String @specifiedBy(url: \"https://tools.ietf.org/html/rfc4122\")): Status\n}\n\ntype Subscription {\n  newMessage: Result\n}\n\ntype Mutation {\n  setMessage(message: String): String\n}\n\nschema @include {\n  query: Query\n  subscription: Subscription\n  mutation: Mutation\n}\n\ntype Result {\n  body: String,\n  sender: String\n}\n\nscalar spec @directiveB @specifiedBy(url: \"https://spec.graphql.org/\")\n\ndirective @directiveA on UNION\ndirective @directiveB on ENUM",
-            directive: SourceSpan {
-                offset: SourceOffset(
-                    709,
-                ),
-                length: SourceOffset(
-                    12,
-                ),
->>>>>>> a88a3fe8
-            },
-            Label {
-                location: DiagnosticLocation {
-                    file_id: FileId {
-                        id: 118,
-                    },
-                    offset: 1295,
+            },
+            Label {
+                location: DiagnosticLocation {
+                    file_id: FileId {
+                        id: 123,
+                    },
+                    offset: 1306,
                     length: 31,
                 },
                 text: "consider adding SUBSCRIPTION directive location here",
@@ -298,63 +627,37 @@
             name: "directiveA",
             dir_loc: Subscription,
             directive_def: Some(
-<<<<<<< HEAD
-                DiagnosticLocation {
-                    file_id: FileId {
-                        id: 118,
-                    },
-                    offset: 1295,
+                DiagnosticLocation {
+                    file_id: FileId {
+                        id: 123,
+                    },
+                    offset: 1306,
                     length: 31,
-=======
-                SourceSpan {
-                    offset: SourceOffset(
-                        1337,
-                    ),
-                    length: SourceOffset(
-                        29,
-                    ),
->>>>>>> a88a3fe8
-                },
-            ),
-        },
-<<<<<<< HEAD
-    },
-    ApolloDiagnostic {
-        cache: {
-            118: "0050_directives_in_invalid_locations.graphql",
-        },
-        location: DiagnosticLocation {
-            file_id: FileId {
-                id: 118,
-            },
-            offset: 323,
+                },
+            ),
+        },
+    },
+    ApolloDiagnostic {
+        cache: {
+            123: "0050_directives_in_invalid_locations.graphql",
+        },
+        location: DiagnosticLocation {
+            file_id: FileId {
+                id: 123,
+            },
+            offset: 334,
             length: 16,
         },
         labels: [
             Label {
                 location: DiagnosticLocation {
                     file_id: FileId {
-                        id: 118,
-                    },
-                    offset: 323,
+                        id: 123,
+                    },
+                    offset: 334,
                     length: 16,
                 },
                 text: "MUTATION is not a valid location",
-=======
-    ),
-    UnsupportedLocation(
-        UnsupportedLocation {
-            ty: "skip",
-            dir_loc: Interface,
-            src: "query queryA($status: String @skip) @skip(if: $foo){\n  field\n  response(status: $status) @deprecated\n  human {\n    ... pet @directiveB\n  }\n}\n\nfragment pet on Cat @directiveB{\n  meowVolume\n  ... on Pet @directiveA {\n    name\n  }\n}\n\nsubscription subscriptionA @directiveA {\n  newMessage {\n    body\n    sender\n  }\n}\n\nmutation myMutation @skip(if: true) {\n  setMessage (message: \"Hello, World! Yours, GraphQL.\")\n}\n\ninterface Pet @skip {\n  name: String\n}\n\ntype Dog implements Pet {\n  name: String @directiveB\n  nickname: String\n  barkVolume: Int\n}\n\ntype Cat implements Pet {\n  name: String\n  nickname: String\n  meowVolume: Int\n}\n\ninput Example @include {\n  self: Example @include\n  value: String\n}\n\nunion CatOrDog @directiveB = Cat | Dog\n\ntype Human {\n  name: String\n  pets: [Pet]\n}\n\nenum Status @directiveA {\n  GREEN @directiveA,\n  RED,\n  YELLOW\n}\n\ntype Query @deprecated {\n  human: Human\n  field: String,\n  response(status: String @specifiedBy(url: \"https://tools.ietf.org/html/rfc4122\")): Status\n}\n\ntype Subscription {\n  newMessage: Result\n}\n\ntype Mutation {\n  setMessage(message: String): String\n}\n\nschema @include {\n  query: Query\n  subscription: Subscription\n  mutation: Mutation\n}\n\ntype Result {\n  body: String,\n  sender: String\n}\n\nscalar spec @directiveB @specifiedBy(url: \"https://spec.graphql.org/\")\n\ndirective @directiveA on UNION\ndirective @directiveB on ENUM",
-            directive: SourceSpan {
-                offset: SourceOffset(
-                    425,
-                ),
-                length: SourceOffset(
-                    6,
-                ),
->>>>>>> a88a3fe8
             },
         ],
         help: Some(
@@ -365,15 +668,14 @@
             dir_loc: Mutation,
             directive_def: None,
         },
-<<<<<<< HEAD
-    },
-    ApolloDiagnostic {
-        cache: {
-            118: "0050_directives_in_invalid_locations.graphql",
-        },
-        location: DiagnosticLocation {
-            file_id: FileId {
-                id: 118,
+    },
+    ApolloDiagnostic {
+        cache: {
+            123: "0050_directives_in_invalid_locations.graphql",
+        },
+        location: DiagnosticLocation {
+            file_id: FileId {
+                id: 123,
             },
             offset: 162,
             length: 11,
@@ -382,7 +684,7 @@
             Label {
                 location: DiagnosticLocation {
                     file_id: FileId {
-                        id: 118,
+                        id: 123,
                     },
                     offset: 162,
                     length: 11,
@@ -392,9 +694,9 @@
             Label {
                 location: DiagnosticLocation {
                     file_id: FileId {
-                        id: 118,
-                    },
-                    offset: 1326,
+                        id: 123,
+                    },
+                    offset: 1337,
                     length: 29,
                 },
                 text: "consider adding FRAGMENT_DEFINITION directive location here",
@@ -409,21 +711,21 @@
             directive_def: Some(
                 DiagnosticLocation {
                     file_id: FileId {
-                        id: 118,
-                    },
-                    offset: 1326,
-                    length: 29,
-                },
-            ),
-        },
-    },
-    ApolloDiagnostic {
-        cache: {
-            118: "0050_directives_in_invalid_locations.graphql",
-        },
-        location: DiagnosticLocation {
-            file_id: FileId {
-                id: 118,
+                        id: 123,
+                    },
+                    offset: 1337,
+                    length: 29,
+                },
+            ),
+        },
+    },
+    ApolloDiagnostic {
+        cache: {
+            123: "0050_directives_in_invalid_locations.graphql",
+        },
+        location: DiagnosticLocation {
+            file_id: FileId {
+                id: 123,
             },
             offset: 201,
             length: 12,
@@ -432,7 +734,7 @@
             Label {
                 location: DiagnosticLocation {
                     file_id: FileId {
-                        id: 118,
+                        id: 123,
                     },
                     offset: 201,
                     length: 12,
@@ -442,9 +744,9 @@
             Label {
                 location: DiagnosticLocation {
                     file_id: FileId {
-                        id: 118,
-                    },
-                    offset: 1295,
+                        id: 123,
+                    },
+                    offset: 1306,
                     length: 31,
                 },
                 text: "consider adding INLINE_FRAGMENT directive location here",
@@ -459,757 +761,12 @@
             directive_def: Some(
                 DiagnosticLocation {
                     file_id: FileId {
-                        id: 118,
-                    },
-                    offset: 1295,
+                        id: 123,
+                    },
+                    offset: 1306,
                     length: 31,
                 },
             ),
         },
     },
-    ApolloDiagnostic {
-        cache: {
-            118: "0050_directives_in_invalid_locations.graphql",
-        },
-        location: DiagnosticLocation {
-            file_id: FileId {
-                id: 118,
-            },
-            offset: 1235,
-            length: 12,
-        },
-        labels: [
-            Label {
-                location: DiagnosticLocation {
-                    file_id: FileId {
-                        id: 118,
-                    },
-                    offset: 1235,
-                    length: 12,
-                },
-                text: "SCALAR is not a valid location",
-=======
-    ),
-    UnsupportedLocation(
-        UnsupportedLocation {
-            ty: "include",
-            dir_loc: InputObject,
-            src: "query queryA($status: String @skip) @skip(if: $foo){\n  field\n  response(status: $status) @deprecated\n  human {\n    ... pet @directiveB\n  }\n}\n\nfragment pet on Cat @directiveB{\n  meowVolume\n  ... on Pet @directiveA {\n    name\n  }\n}\n\nsubscription subscriptionA @directiveA {\n  newMessage {\n    body\n    sender\n  }\n}\n\nmutation myMutation @skip(if: true) {\n  setMessage (message: \"Hello, World! Yours, GraphQL.\")\n}\n\ninterface Pet @skip {\n  name: String\n}\n\ntype Dog implements Pet {\n  name: String @directiveB\n  nickname: String\n  barkVolume: Int\n}\n\ntype Cat implements Pet {\n  name: String\n  nickname: String\n  meowVolume: Int\n}\n\ninput Example @include {\n  self: Example @include\n  value: String\n}\n\nunion CatOrDog @directiveB = Cat | Dog\n\ntype Human {\n  name: String\n  pets: [Pet]\n}\n\nenum Status @directiveA {\n  GREEN @directiveA,\n  RED,\n  YELLOW\n}\n\ntype Query @deprecated {\n  human: Human\n  field: String,\n  response(status: String @specifiedBy(url: \"https://tools.ietf.org/html/rfc4122\")): Status\n}\n\ntype Subscription {\n  newMessage: Result\n}\n\ntype Mutation {\n  setMessage(message: String): String\n}\n\nschema @include {\n  query: Query\n  subscription: Subscription\n  mutation: Mutation\n}\n\ntype Result {\n  body: String,\n  sender: String\n}\n\nscalar spec @directiveB @specifiedBy(url: \"https://spec.graphql.org/\")\n\ndirective @directiveA on UNION\ndirective @directiveB on ENUM",
-            directive: SourceSpan {
-                offset: SourceOffset(
-                    639,
-                ),
-                length: SourceOffset(
-                    9,
-                ),
-            },
-            directive_def: None,
-            help: Some(
-                "the directive must be used in a location that the service has declared support for",
-            ),
-        },
-    ),
-    UnsupportedLocation(
-        UnsupportedLocation {
-            ty: "include",
-            dir_loc: InputFieldDefinition,
-            src: "query queryA($status: String @skip) @skip(if: $foo){\n  field\n  response(status: $status) @deprecated\n  human {\n    ... pet @directiveB\n  }\n}\n\nfragment pet on Cat @directiveB{\n  meowVolume\n  ... on Pet @directiveA {\n    name\n  }\n}\n\nsubscription subscriptionA @directiveA {\n  newMessage {\n    body\n    sender\n  }\n}\n\nmutation myMutation @skip(if: true) {\n  setMessage (message: \"Hello, World! Yours, GraphQL.\")\n}\n\ninterface Pet @skip {\n  name: String\n}\n\ntype Dog implements Pet {\n  name: String @directiveB\n  nickname: String\n  barkVolume: Int\n}\n\ntype Cat implements Pet {\n  name: String\n  nickname: String\n  meowVolume: Int\n}\n\ninput Example @include {\n  self: Example @include\n  value: String\n}\n\nunion CatOrDog @directiveB = Cat | Dog\n\ntype Human {\n  name: String\n  pets: [Pet]\n}\n\nenum Status @directiveA {\n  GREEN @directiveA,\n  RED,\n  YELLOW\n}\n\ntype Query @deprecated {\n  human: Human\n  field: String,\n  response(status: String @specifiedBy(url: \"https://tools.ietf.org/html/rfc4122\")): Status\n}\n\ntype Subscription {\n  newMessage: Result\n}\n\ntype Mutation {\n  setMessage(message: String): String\n}\n\nschema @include {\n  query: Query\n  subscription: Subscription\n  mutation: Mutation\n}\n\ntype Result {\n  body: String,\n  sender: String\n}\n\nscalar spec @directiveB @specifiedBy(url: \"https://spec.graphql.org/\")\n\ndirective @directiveA on UNION\ndirective @directiveB on ENUM",
-            directive: SourceSpan {
-                offset: SourceOffset(
-                    666,
-                ),
-                length: SourceOffset(
-                    11,
-                ),
-            },
-            directive_def: None,
-            help: Some(
-                "the directive must be used in a location that the service has declared support for",
-            ),
-        },
-    ),
-    UnsupportedLocation(
-        UnsupportedLocation {
-            ty: "directiveB",
-            dir_loc: FieldDefinition,
-            src: "query queryA($status: String @skip) @skip(if: $foo){\n  field\n  response(status: $status) @deprecated\n  human {\n    ... pet @directiveB\n  }\n}\n\nfragment pet on Cat @directiveB{\n  meowVolume\n  ... on Pet @directiveA {\n    name\n  }\n}\n\nsubscription subscriptionA @directiveA {\n  newMessage {\n    body\n    sender\n  }\n}\n\nmutation myMutation @skip(if: true) {\n  setMessage (message: \"Hello, World! Yours, GraphQL.\")\n}\n\ninterface Pet @skip {\n  name: String\n}\n\ntype Dog implements Pet {\n  name: String @directiveB\n  nickname: String\n  barkVolume: Int\n}\n\ntype Cat implements Pet {\n  name: String\n  nickname: String\n  meowVolume: Int\n}\n\ninput Example @include {\n  self: Example @include\n  value: String\n}\n\nunion CatOrDog @directiveB = Cat | Dog\n\ntype Human {\n  name: String\n  pets: [Pet]\n}\n\nenum Status @directiveA {\n  GREEN @directiveA,\n  RED,\n  YELLOW\n}\n\ntype Query @deprecated {\n  human: Human\n  field: String,\n  response(status: String @specifiedBy(url: \"https://tools.ietf.org/html/rfc4122\")): Status\n}\n\ntype Subscription {\n  newMessage: Result\n}\n\ntype Mutation {\n  setMessage(message: String): String\n}\n\nschema @include {\n  query: Query\n  subscription: Subscription\n  mutation: Mutation\n}\n\ntype Result {\n  body: String,\n  sender: String\n}\n\nscalar spec @directiveB @specifiedBy(url: \"https://spec.graphql.org/\")\n\ndirective @directiveA on UNION\ndirective @directiveB on ENUM",
-            directive: SourceSpan {
-                offset: SourceOffset(
-                    492,
-                ),
-                length: SourceOffset(
-                    14,
-                ),
->>>>>>> a88a3fe8
-            },
-            Label {
-                location: DiagnosticLocation {
-                    file_id: FileId {
-                        id: 118,
-                    },
-                    offset: 1326,
-                    length: 29,
-                },
-                text: "consider adding SCALAR directive location here",
-            },
-        ],
-        help: Some(
-            "the directive must be used in a location that the service has declared support for",
-        ),
-        data: UnsupportedLocation {
-            name: "directiveB",
-            dir_loc: Scalar,
-            directive_def: Some(
-<<<<<<< HEAD
-                DiagnosticLocation {
-                    file_id: FileId {
-                        id: 118,
-                    },
-                    offset: 1326,
-                    length: 29,
-=======
-                SourceSpan {
-                    offset: SourceOffset(
-                        1337,
-                    ),
-                    length: SourceOffset(
-                        29,
-                    ),
->>>>>>> a88a3fe8
-                },
-            ),
-        },
-<<<<<<< HEAD
-    },
-    ApolloDiagnostic {
-        cache: {
-            118: "0050_directives_in_invalid_locations.graphql",
-        },
-        location: DiagnosticLocation {
-            file_id: FileId {
-                id: 118,
-            },
-            offset: 481,
-            length: 14,
-        },
-        labels: [
-            Label {
-                location: DiagnosticLocation {
-                    file_id: FileId {
-                        id: 118,
-                    },
-                    offset: 481,
-                    length: 14,
-                },
-                text: "FIELD_DEFINITION is not a valid location",
-            },
-            Label {
-                location: DiagnosticLocation {
-                    file_id: FileId {
-                        id: 118,
-                    },
-                    offset: 1326,
-                    length: 29,
-                },
-                text: "consider adding FIELD_DEFINITION directive location here",
-            },
-        ],
-        help: Some(
-            "the directive must be used in a location that the service has declared support for",
-        ),
-        data: UnsupportedLocation {
-            name: "directiveB",
-            dir_loc: FieldDefinition,
-            directive_def: Some(
-                DiagnosticLocation {
-                    file_id: FileId {
-                        id: 118,
-                    },
-                    offset: 1326,
-                    length: 29,
-                },
-            ),
-        },
-    },
-    ApolloDiagnostic {
-        cache: {
-            118: "0050_directives_in_invalid_locations.graphql",
-        },
-        location: DiagnosticLocation {
-            file_id: FileId {
-                id: 118,
-=======
-    ),
-    UnsupportedLocation(
-        UnsupportedLocation {
-            ty: "deprecated",
-            dir_loc: Object,
-            src: "query queryA($status: String @skip) @skip(if: $foo){\n  field\n  response(status: $status) @deprecated\n  human {\n    ... pet @directiveB\n  }\n}\n\nfragment pet on Cat @directiveB{\n  meowVolume\n  ... on Pet @directiveA {\n    name\n  }\n}\n\nsubscription subscriptionA @directiveA {\n  newMessage {\n    body\n    sender\n  }\n}\n\nmutation myMutation @skip(if: true) {\n  setMessage (message: \"Hello, World! Yours, GraphQL.\")\n}\n\ninterface Pet @skip {\n  name: String\n}\n\ntype Dog implements Pet {\n  name: String @directiveB\n  nickname: String\n  barkVolume: Int\n}\n\ntype Cat implements Pet {\n  name: String\n  nickname: String\n  meowVolume: Int\n}\n\ninput Example @include {\n  self: Example @include\n  value: String\n}\n\nunion CatOrDog @directiveB = Cat | Dog\n\ntype Human {\n  name: String\n  pets: [Pet]\n}\n\nenum Status @directiveA {\n  GREEN @directiveA,\n  RED,\n  YELLOW\n}\n\ntype Query @deprecated {\n  human: Human\n  field: String,\n  response(status: String @specifiedBy(url: \"https://tools.ietf.org/html/rfc4122\")): Status\n}\n\ntype Subscription {\n  newMessage: Result\n}\n\ntype Mutation {\n  setMessage(message: String): String\n}\n\nschema @include {\n  query: Query\n  subscription: Subscription\n  mutation: Mutation\n}\n\ntype Result {\n  body: String,\n  sender: String\n}\n\nscalar spec @directiveB @specifiedBy(url: \"https://spec.graphql.org/\")\n\ndirective @directiveA on UNION\ndirective @directiveB on ENUM",
-            directive: SourceSpan {
-                offset: SourceOffset(
-                    856,
-                ),
-                length: SourceOffset(
-                    12,
-                ),
-            },
-            directive_def: None,
-            help: Some(
-                "the directive must be used in a location that the service has declared support for",
-            ),
-        },
-    ),
-    UnsupportedLocation(
-        UnsupportedLocation {
-            ty: "specifiedBy",
-            dir_loc: ArgumentDefinition,
-            src: "query queryA($status: String @skip) @skip(if: $foo){\n  field\n  response(status: $status) @deprecated\n  human {\n    ... pet @directiveB\n  }\n}\n\nfragment pet on Cat @directiveB{\n  meowVolume\n  ... on Pet @directiveA {\n    name\n  }\n}\n\nsubscription subscriptionA @directiveA {\n  newMessage {\n    body\n    sender\n  }\n}\n\nmutation myMutation @skip(if: true) {\n  setMessage (message: \"Hello, World! Yours, GraphQL.\")\n}\n\ninterface Pet @skip {\n  name: String\n}\n\ntype Dog implements Pet {\n  name: String @directiveB\n  nickname: String\n  barkVolume: Int\n}\n\ntype Cat implements Pet {\n  name: String\n  nickname: String\n  meowVolume: Int\n}\n\ninput Example @include {\n  self: Example @include\n  value: String\n}\n\nunion CatOrDog @directiveB = Cat | Dog\n\ntype Human {\n  name: String\n  pets: [Pet]\n}\n\nenum Status @directiveA {\n  GREEN @directiveA,\n  RED,\n  YELLOW\n}\n\ntype Query @deprecated {\n  human: Human\n  field: String,\n  response(status: String @specifiedBy(url: \"https://tools.ietf.org/html/rfc4122\")): Status\n}\n\ntype Subscription {\n  newMessage: Result\n}\n\ntype Mutation {\n  setMessage(message: String): String\n}\n\nschema @include {\n  query: Query\n  subscription: Subscription\n  mutation: Mutation\n}\n\ntype Result {\n  body: String,\n  sender: String\n}\n\nscalar spec @directiveB @specifiedBy(url: \"https://spec.graphql.org/\")\n\ndirective @directiveA on UNION\ndirective @directiveB on ENUM",
-            directive: SourceSpan {
-                offset: SourceOffset(
-                    928,
-                ),
-                length: SourceOffset(
-                    56,
-                ),
->>>>>>> a88a3fe8
-            },
-            offset: 845,
-            length: 12,
-        },
-        labels: [
-            Label {
-                location: DiagnosticLocation {
-                    file_id: FileId {
-                        id: 118,
-                    },
-                    offset: 845,
-                    length: 12,
-                },
-                text: "OBJECT is not a valid location",
-            },
-        ],
-        help: Some(
-            "the directive must be used in a location that the service has declared support for",
-        ),
-        data: UnsupportedLocation {
-            name: "deprecated",
-            dir_loc: Object,
-            directive_def: None,
-        },
-<<<<<<< HEAD
-    },
-    ApolloDiagnostic {
-        cache: {
-            118: "0050_directives_in_invalid_locations.graphql",
-        },
-        location: DiagnosticLocation {
-            file_id: FileId {
-                id: 118,
-            },
-            offset: 917,
-            length: 56,
-        },
-        labels: [
-            Label {
-                location: DiagnosticLocation {
-                    file_id: FileId {
-                        id: 118,
-                    },
-                    offset: 917,
-                    length: 56,
-                },
-                text: "ARGUMENT_DEFINITION is not a valid location",
-=======
-    ),
-    UnsupportedLocation(
-        UnsupportedLocation {
-            ty: "skip",
-            dir_loc: Query,
-            src: "query queryA($status: String @skip) @skip(if: $foo){\n  field\n  response(status: $status) @deprecated\n  human {\n    ... pet @directiveB\n  }\n}\n\nfragment pet on Cat @directiveB{\n  meowVolume\n  ... on Pet @directiveA {\n    name\n  }\n}\n\nsubscription subscriptionA @directiveA {\n  newMessage {\n    body\n    sender\n  }\n}\n\nmutation myMutation @skip(if: true) {\n  setMessage (message: \"Hello, World! Yours, GraphQL.\")\n}\n\ninterface Pet @skip {\n  name: String\n}\n\ntype Dog implements Pet {\n  name: String @directiveB\n  nickname: String\n  barkVolume: Int\n}\n\ntype Cat implements Pet {\n  name: String\n  nickname: String\n  meowVolume: Int\n}\n\ninput Example @include {\n  self: Example @include\n  value: String\n}\n\nunion CatOrDog @directiveB = Cat | Dog\n\ntype Human {\n  name: String\n  pets: [Pet]\n}\n\nenum Status @directiveA {\n  GREEN @directiveA,\n  RED,\n  YELLOW\n}\n\ntype Query @deprecated {\n  human: Human\n  field: String,\n  response(status: String @specifiedBy(url: \"https://tools.ietf.org/html/rfc4122\")): Status\n}\n\ntype Subscription {\n  newMessage: Result\n}\n\ntype Mutation {\n  setMessage(message: String): String\n}\n\nschema @include {\n  query: Query\n  subscription: Subscription\n  mutation: Mutation\n}\n\ntype Result {\n  body: String,\n  sender: String\n}\n\nscalar spec @directiveB @specifiedBy(url: \"https://spec.graphql.org/\")\n\ndirective @directiveA on UNION\ndirective @directiveB on ENUM",
-            directive: SourceSpan {
-                offset: SourceOffset(
-                    36,
-                ),
-                length: SourceOffset(
-                    15,
-                ),
->>>>>>> a88a3fe8
-            },
-        ],
-        help: Some(
-            "the directive must be used in a location that the service has declared support for",
-        ),
-        data: UnsupportedLocation {
-            name: "specifiedBy",
-            dir_loc: ArgumentDefinition,
-            directive_def: None,
-        },
-<<<<<<< HEAD
-    },
-    ApolloDiagnostic {
-        cache: {
-            118: "0050_directives_in_invalid_locations.graphql",
-        },
-        location: DiagnosticLocation {
-            file_id: FileId {
-                id: 118,
-=======
-    ),
-    UnsupportedLocation(
-        UnsupportedLocation {
-            ty: "skip",
-            dir_loc: VariableDefinition,
-            src: "query queryA($status: String @skip) @skip(if: $foo){\n  field\n  response(status: $status) @deprecated\n  human {\n    ... pet @directiveB\n  }\n}\n\nfragment pet on Cat @directiveB{\n  meowVolume\n  ... on Pet @directiveA {\n    name\n  }\n}\n\nsubscription subscriptionA @directiveA {\n  newMessage {\n    body\n    sender\n  }\n}\n\nmutation myMutation @skip(if: true) {\n  setMessage (message: \"Hello, World! Yours, GraphQL.\")\n}\n\ninterface Pet @skip {\n  name: String\n}\n\ntype Dog implements Pet {\n  name: String @directiveB\n  nickname: String\n  barkVolume: Int\n}\n\ntype Cat implements Pet {\n  name: String\n  nickname: String\n  meowVolume: Int\n}\n\ninput Example @include {\n  self: Example @include\n  value: String\n}\n\nunion CatOrDog @directiveB = Cat | Dog\n\ntype Human {\n  name: String\n  pets: [Pet]\n}\n\nenum Status @directiveA {\n  GREEN @directiveA,\n  RED,\n  YELLOW\n}\n\ntype Query @deprecated {\n  human: Human\n  field: String,\n  response(status: String @specifiedBy(url: \"https://tools.ietf.org/html/rfc4122\")): Status\n}\n\ntype Subscription {\n  newMessage: Result\n}\n\ntype Mutation {\n  setMessage(message: String): String\n}\n\nschema @include {\n  query: Query\n  subscription: Subscription\n  mutation: Mutation\n}\n\ntype Result {\n  body: String,\n  sender: String\n}\n\nscalar spec @directiveB @specifiedBy(url: \"https://spec.graphql.org/\")\n\ndirective @directiveA on UNION\ndirective @directiveB on ENUM",
-            directive: SourceSpan {
-                offset: SourceOffset(
-                    29,
-                ),
-                length: SourceOffset(
-                    5,
-                ),
->>>>>>> a88a3fe8
-            },
-            offset: 414,
-            length: 6,
-        },
-        labels: [
-            Label {
-                location: DiagnosticLocation {
-                    file_id: FileId {
-                        id: 118,
-                    },
-                    offset: 414,
-                    length: 6,
-                },
-                text: "INTERFACE is not a valid location",
-            },
-        ],
-        help: Some(
-            "the directive must be used in a location that the service has declared support for",
-        ),
-        data: UnsupportedLocation {
-            name: "skip",
-            dir_loc: Interface,
-            directive_def: None,
-        },
-<<<<<<< HEAD
-    },
-    ApolloDiagnostic {
-        cache: {
-            118: "0050_directives_in_invalid_locations.graphql",
-        },
-        location: DiagnosticLocation {
-            file_id: FileId {
-                id: 118,
-            },
-            offset: 698,
-            length: 12,
-        },
-        labels: [
-            Label {
-                location: DiagnosticLocation {
-                    file_id: FileId {
-                        id: 118,
-                    },
-                    offset: 698,
-                    length: 12,
-                },
-                text: "UNION is not a valid location",
-            },
-            Label {
-                location: DiagnosticLocation {
-                    file_id: FileId {
-                        id: 118,
-                    },
-                    offset: 1326,
-                    length: 29,
-                },
-                text: "consider adding UNION directive location here",
-            },
-        ],
-        help: Some(
-            "the directive must be used in a location that the service has declared support for",
-        ),
-        data: UnsupportedLocation {
-            name: "directiveB",
-            dir_loc: Union,
-            directive_def: Some(
-                DiagnosticLocation {
-                    file_id: FileId {
-                        id: 118,
-                    },
-                    offset: 1326,
-                    length: 29,
-                },
-            ),
-        },
-    },
-    ApolloDiagnostic {
-        cache: {
-            118: "0050_directives_in_invalid_locations.graphql",
-        },
-        location: DiagnosticLocation {
-            file_id: FileId {
-                id: 118,
-            },
-            offset: 780,
-            length: 12,
-        },
-        labels: [
-            Label {
-                location: DiagnosticLocation {
-                    file_id: FileId {
-                        id: 118,
-                    },
-                    offset: 780,
-                    length: 12,
-                },
-                text: "ENUM is not a valid location",
-=======
-    ),
-    UnsupportedLocation(
-        UnsupportedLocation {
-            ty: "deprecated",
-            dir_loc: Field,
-            src: "query queryA($status: String @skip) @skip(if: $foo){\n  field\n  response(status: $status) @deprecated\n  human {\n    ... pet @directiveB\n  }\n}\n\nfragment pet on Cat @directiveB{\n  meowVolume\n  ... on Pet @directiveA {\n    name\n  }\n}\n\nsubscription subscriptionA @directiveA {\n  newMessage {\n    body\n    sender\n  }\n}\n\nmutation myMutation @skip(if: true) {\n  setMessage (message: \"Hello, World! Yours, GraphQL.\")\n}\n\ninterface Pet @skip {\n  name: String\n}\n\ntype Dog implements Pet {\n  name: String @directiveB\n  nickname: String\n  barkVolume: Int\n}\n\ntype Cat implements Pet {\n  name: String\n  nickname: String\n  meowVolume: Int\n}\n\ninput Example @include {\n  self: Example @include\n  value: String\n}\n\nunion CatOrDog @directiveB = Cat | Dog\n\ntype Human {\n  name: String\n  pets: [Pet]\n}\n\nenum Status @directiveA {\n  GREEN @directiveA,\n  RED,\n  YELLOW\n}\n\ntype Query @deprecated {\n  human: Human\n  field: String,\n  response(status: String @specifiedBy(url: \"https://tools.ietf.org/html/rfc4122\")): Status\n}\n\ntype Subscription {\n  newMessage: Result\n}\n\ntype Mutation {\n  setMessage(message: String): String\n}\n\nschema @include {\n  query: Query\n  subscription: Subscription\n  mutation: Mutation\n}\n\ntype Result {\n  body: String,\n  sender: String\n}\n\nscalar spec @directiveB @specifiedBy(url: \"https://spec.graphql.org/\")\n\ndirective @directiveA on UNION\ndirective @directiveB on ENUM",
-            directive: SourceSpan {
-                offset: SourceOffset(
-                    89,
-                ),
-                length: SourceOffset(
-                    14,
-                ),
-            },
-            directive_def: None,
-            help: Some(
-                "the directive must be used in a location that the service has declared support for",
-            ),
-        },
-    ),
-    UnsupportedLocation(
-        UnsupportedLocation {
-            ty: "directiveB",
-            dir_loc: FragmentSpread,
-            src: "query queryA($status: String @skip) @skip(if: $foo){\n  field\n  response(status: $status) @deprecated\n  human {\n    ... pet @directiveB\n  }\n}\n\nfragment pet on Cat @directiveB{\n  meowVolume\n  ... on Pet @directiveA {\n    name\n  }\n}\n\nsubscription subscriptionA @directiveA {\n  newMessage {\n    body\n    sender\n  }\n}\n\nmutation myMutation @skip(if: true) {\n  setMessage (message: \"Hello, World! Yours, GraphQL.\")\n}\n\ninterface Pet @skip {\n  name: String\n}\n\ntype Dog implements Pet {\n  name: String @directiveB\n  nickname: String\n  barkVolume: Int\n}\n\ntype Cat implements Pet {\n  name: String\n  nickname: String\n  meowVolume: Int\n}\n\ninput Example @include {\n  self: Example @include\n  value: String\n}\n\nunion CatOrDog @directiveB = Cat | Dog\n\ntype Human {\n  name: String\n  pets: [Pet]\n}\n\nenum Status @directiveA {\n  GREEN @directiveA,\n  RED,\n  YELLOW\n}\n\ntype Query @deprecated {\n  human: Human\n  field: String,\n  response(status: String @specifiedBy(url: \"https://tools.ietf.org/html/rfc4122\")): Status\n}\n\ntype Subscription {\n  newMessage: Result\n}\n\ntype Mutation {\n  setMessage(message: String): String\n}\n\nschema @include {\n  query: Query\n  subscription: Subscription\n  mutation: Mutation\n}\n\ntype Result {\n  body: String,\n  sender: String\n}\n\nscalar spec @directiveB @specifiedBy(url: \"https://spec.graphql.org/\")\n\ndirective @directiveA on UNION\ndirective @directiveB on ENUM",
-            directive: SourceSpan {
-                offset: SourceOffset(
-                    123,
-                ),
-                length: SourceOffset(
-                    14,
-                ),
->>>>>>> a88a3fe8
-            },
-            Label {
-                location: DiagnosticLocation {
-                    file_id: FileId {
-                        id: 118,
-                    },
-                    offset: 1295,
-                    length: 31,
-                },
-                text: "consider adding ENUM directive location here",
-            },
-        ],
-        help: Some(
-            "the directive must be used in a location that the service has declared support for",
-        ),
-        data: UnsupportedLocation {
-            name: "directiveA",
-            dir_loc: Enum,
-            directive_def: Some(
-<<<<<<< HEAD
-                DiagnosticLocation {
-                    file_id: FileId {
-                        id: 118,
-                    },
-                    offset: 1295,
-                    length: 31,
-=======
-                SourceSpan {
-                    offset: SourceOffset(
-                        1337,
-                    ),
-                    length: SourceOffset(
-                        29,
-                    ),
->>>>>>> a88a3fe8
-                },
-            ),
-        },
-<<<<<<< HEAD
-    },
-    ApolloDiagnostic {
-        cache: {
-            118: "0050_directives_in_invalid_locations.graphql",
-        },
-        location: DiagnosticLocation {
-            file_id: FileId {
-                id: 118,
-            },
-            offset: 802,
-            length: 15,
-        },
-        labels: [
-            Label {
-                location: DiagnosticLocation {
-                    file_id: FileId {
-                        id: 118,
-                    },
-                    offset: 802,
-                    length: 15,
-                },
-                text: "ENUM_VALUE is not a valid location",
-            },
-            Label {
-                location: DiagnosticLocation {
-                    file_id: FileId {
-                        id: 118,
-                    },
-                    offset: 1295,
-                    length: 31,
-                },
-                text: "consider adding ENUM_VALUE directive location here",
-=======
-    ),
-    UnsupportedLocation(
-        UnsupportedLocation {
-            ty: "directiveA",
-            dir_loc: Subscription,
-            src: "query queryA($status: String @skip) @skip(if: $foo){\n  field\n  response(status: $status) @deprecated\n  human {\n    ... pet @directiveB\n  }\n}\n\nfragment pet on Cat @directiveB{\n  meowVolume\n  ... on Pet @directiveA {\n    name\n  }\n}\n\nsubscription subscriptionA @directiveA {\n  newMessage {\n    body\n    sender\n  }\n}\n\nmutation myMutation @skip(if: true) {\n  setMessage (message: \"Hello, World! Yours, GraphQL.\")\n}\n\ninterface Pet @skip {\n  name: String\n}\n\ntype Dog implements Pet {\n  name: String @directiveB\n  nickname: String\n  barkVolume: Int\n}\n\ntype Cat implements Pet {\n  name: String\n  nickname: String\n  meowVolume: Int\n}\n\ninput Example @include {\n  self: Example @include\n  value: String\n}\n\nunion CatOrDog @directiveB = Cat | Dog\n\ntype Human {\n  name: String\n  pets: [Pet]\n}\n\nenum Status @directiveA {\n  GREEN @directiveA,\n  RED,\n  YELLOW\n}\n\ntype Query @deprecated {\n  human: Human\n  field: String,\n  response(status: String @specifiedBy(url: \"https://tools.ietf.org/html/rfc4122\")): Status\n}\n\ntype Subscription {\n  newMessage: Result\n}\n\ntype Mutation {\n  setMessage(message: String): String\n}\n\nschema @include {\n  query: Query\n  subscription: Subscription\n  mutation: Mutation\n}\n\ntype Result {\n  body: String,\n  sender: String\n}\n\nscalar spec @directiveB @specifiedBy(url: \"https://spec.graphql.org/\")\n\ndirective @directiveA on UNION\ndirective @directiveB on ENUM",
-            directive: SourceSpan {
-                offset: SourceOffset(
-                    258,
-                ),
-                length: SourceOffset(
-                    12,
-                ),
->>>>>>> a88a3fe8
-            },
-        ],
-        help: Some(
-            "the directive must be used in a location that the service has declared support for",
-        ),
-        data: UnsupportedLocation {
-            name: "directiveA",
-            dir_loc: EnumValue,
-            directive_def: Some(
-<<<<<<< HEAD
-                DiagnosticLocation {
-                    file_id: FileId {
-                        id: 118,
-                    },
-                    offset: 1295,
-                    length: 31,
-=======
-                SourceSpan {
-                    offset: SourceOffset(
-                        1306,
-                    ),
-                    length: SourceOffset(
-                        31,
-                    ),
->>>>>>> a88a3fe8
-                },
-            ),
-        },
-<<<<<<< HEAD
-    },
-    ApolloDiagnostic {
-        cache: {
-            118: "0050_directives_in_invalid_locations.graphql",
-        },
-        location: DiagnosticLocation {
-            file_id: FileId {
-                id: 118,
-=======
-    ),
-    UnsupportedLocation(
-        UnsupportedLocation {
-            ty: "skip",
-            dir_loc: Mutation,
-            src: "query queryA($status: String @skip) @skip(if: $foo){\n  field\n  response(status: $status) @deprecated\n  human {\n    ... pet @directiveB\n  }\n}\n\nfragment pet on Cat @directiveB{\n  meowVolume\n  ... on Pet @directiveA {\n    name\n  }\n}\n\nsubscription subscriptionA @directiveA {\n  newMessage {\n    body\n    sender\n  }\n}\n\nmutation myMutation @skip(if: true) {\n  setMessage (message: \"Hello, World! Yours, GraphQL.\")\n}\n\ninterface Pet @skip {\n  name: String\n}\n\ntype Dog implements Pet {\n  name: String @directiveB\n  nickname: String\n  barkVolume: Int\n}\n\ntype Cat implements Pet {\n  name: String\n  nickname: String\n  meowVolume: Int\n}\n\ninput Example @include {\n  self: Example @include\n  value: String\n}\n\nunion CatOrDog @directiveB = Cat | Dog\n\ntype Human {\n  name: String\n  pets: [Pet]\n}\n\nenum Status @directiveA {\n  GREEN @directiveA,\n  RED,\n  YELLOW\n}\n\ntype Query @deprecated {\n  human: Human\n  field: String,\n  response(status: String @specifiedBy(url: \"https://tools.ietf.org/html/rfc4122\")): Status\n}\n\ntype Subscription {\n  newMessage: Result\n}\n\ntype Mutation {\n  setMessage(message: String): String\n}\n\nschema @include {\n  query: Query\n  subscription: Subscription\n  mutation: Mutation\n}\n\ntype Result {\n  body: String,\n  sender: String\n}\n\nscalar spec @directiveB @specifiedBy(url: \"https://spec.graphql.org/\")\n\ndirective @directiveA on UNION\ndirective @directiveB on ENUM",
-            directive: SourceSpan {
-                offset: SourceOffset(
-                    334,
-                ),
-                length: SourceOffset(
-                    16,
-                ),
->>>>>>> a88a3fe8
-            },
-            offset: 628,
-            length: 9,
-        },
-        labels: [
-            Label {
-                location: DiagnosticLocation {
-                    file_id: FileId {
-                        id: 118,
-                    },
-                    offset: 628,
-                    length: 9,
-                },
-                text: "INPUT_OBJECT is not a valid location",
-            },
-        ],
-        help: Some(
-            "the directive must be used in a location that the service has declared support for",
-        ),
-        data: UnsupportedLocation {
-            name: "include",
-            dir_loc: InputObject,
-            directive_def: None,
-        },
-<<<<<<< HEAD
-    },
-    ApolloDiagnostic {
-        cache: {
-            118: "0050_directives_in_invalid_locations.graphql",
-        },
-        location: DiagnosticLocation {
-            file_id: FileId {
-                id: 118,
-            },
-            offset: 655,
-            length: 11,
-        },
-        labels: [
-            Label {
-                location: DiagnosticLocation {
-                    file_id: FileId {
-                        id: 118,
-                    },
-                    offset: 655,
-                    length: 11,
-                },
-                text: "INPUT_FIELD_DEFINITION is not a valid location",
-            },
-        ],
-        help: Some(
-            "the directive must be used in a location that the service has declared support for",
-        ),
-        data: UnsupportedLocation {
-            name: "include",
-            dir_loc: InputFieldDefinition,
-            directive_def: None,
-        },
-    },
-    ApolloDiagnostic {
-        cache: {
-            118: "0050_directives_in_invalid_locations.graphql",
-        },
-        location: DiagnosticLocation {
-            file_id: FileId {
-                id: 118,
-            },
-            offset: 1094,
-            length: 9,
-        },
-        labels: [
-            Label {
-                location: DiagnosticLocation {
-                    file_id: FileId {
-                        id: 118,
-                    },
-                    offset: 1094,
-                    length: 9,
-                },
-                text: "SCHEMA is not a valid location",
-            },
-        ],
-        help: Some(
-            "the directive must be used in a location that the service has declared support for",
-        ),
-        data: UnsupportedLocation {
-            name: "include",
-            dir_loc: Schema,
-            directive_def: None,
-        },
-    },
-    ApolloDiagnostic {
-        cache: {
-            118: "0050_directives_in_invalid_locations.graphql",
-=======
-    ),
-    UnsupportedLocation(
-        UnsupportedLocation {
-            ty: "directiveB",
-            dir_loc: FragmentDefinition,
-            src: "query queryA($status: String @skip) @skip(if: $foo){\n  field\n  response(status: $status) @deprecated\n  human {\n    ... pet @directiveB\n  }\n}\n\nfragment pet on Cat @directiveB{\n  meowVolume\n  ... on Pet @directiveA {\n    name\n  }\n}\n\nsubscription subscriptionA @directiveA {\n  newMessage {\n    body\n    sender\n  }\n}\n\nmutation myMutation @skip(if: true) {\n  setMessage (message: \"Hello, World! Yours, GraphQL.\")\n}\n\ninterface Pet @skip {\n  name: String\n}\n\ntype Dog implements Pet {\n  name: String @directiveB\n  nickname: String\n  barkVolume: Int\n}\n\ntype Cat implements Pet {\n  name: String\n  nickname: String\n  meowVolume: Int\n}\n\ninput Example @include {\n  self: Example @include\n  value: String\n}\n\nunion CatOrDog @directiveB = Cat | Dog\n\ntype Human {\n  name: String\n  pets: [Pet]\n}\n\nenum Status @directiveA {\n  GREEN @directiveA,\n  RED,\n  YELLOW\n}\n\ntype Query @deprecated {\n  human: Human\n  field: String,\n  response(status: String @specifiedBy(url: \"https://tools.ietf.org/html/rfc4122\")): Status\n}\n\ntype Subscription {\n  newMessage: Result\n}\n\ntype Mutation {\n  setMessage(message: String): String\n}\n\nschema @include {\n  query: Query\n  subscription: Subscription\n  mutation: Mutation\n}\n\ntype Result {\n  body: String,\n  sender: String\n}\n\nscalar spec @directiveB @specifiedBy(url: \"https://spec.graphql.org/\")\n\ndirective @directiveA on UNION\ndirective @directiveB on ENUM",
-            directive: SourceSpan {
-                offset: SourceOffset(
-                    162,
-                ),
-                length: SourceOffset(
-                    11,
-                ),
-            },
-            directive_def: Some(
-                SourceSpan {
-                    offset: SourceOffset(
-                        1337,
-                    ),
-                    length: SourceOffset(
-                        29,
-                    ),
-                },
-            ),
-            help: Some(
-                "the directive must be used in a location that the service has declared support for",
-            ),
-        },
-    ),
-    UnsupportedLocation(
-        UnsupportedLocation {
-            ty: "directiveA",
-            dir_loc: InlineFragment,
-            src: "query queryA($status: String @skip) @skip(if: $foo){\n  field\n  response(status: $status) @deprecated\n  human {\n    ... pet @directiveB\n  }\n}\n\nfragment pet on Cat @directiveB{\n  meowVolume\n  ... on Pet @directiveA {\n    name\n  }\n}\n\nsubscription subscriptionA @directiveA {\n  newMessage {\n    body\n    sender\n  }\n}\n\nmutation myMutation @skip(if: true) {\n  setMessage (message: \"Hello, World! Yours, GraphQL.\")\n}\n\ninterface Pet @skip {\n  name: String\n}\n\ntype Dog implements Pet {\n  name: String @directiveB\n  nickname: String\n  barkVolume: Int\n}\n\ntype Cat implements Pet {\n  name: String\n  nickname: String\n  meowVolume: Int\n}\n\ninput Example @include {\n  self: Example @include\n  value: String\n}\n\nunion CatOrDog @directiveB = Cat | Dog\n\ntype Human {\n  name: String\n  pets: [Pet]\n}\n\nenum Status @directiveA {\n  GREEN @directiveA,\n  RED,\n  YELLOW\n}\n\ntype Query @deprecated {\n  human: Human\n  field: String,\n  response(status: String @specifiedBy(url: \"https://tools.ietf.org/html/rfc4122\")): Status\n}\n\ntype Subscription {\n  newMessage: Result\n}\n\ntype Mutation {\n  setMessage(message: String): String\n}\n\nschema @include {\n  query: Query\n  subscription: Subscription\n  mutation: Mutation\n}\n\ntype Result {\n  body: String,\n  sender: String\n}\n\nscalar spec @directiveB @specifiedBy(url: \"https://spec.graphql.org/\")\n\ndirective @directiveA on UNION\ndirective @directiveB on ENUM",
-            directive: SourceSpan {
-                offset: SourceOffset(
-                    201,
-                ),
-                length: SourceOffset(
-                    12,
-                ),
-            },
-            directive_def: Some(
-                SourceSpan {
-                    offset: SourceOffset(
-                        1306,
-                    ),
-                    length: SourceOffset(
-                        31,
-                    ),
-                },
-            ),
-            help: Some(
-                "the directive must be used in a location that the service has declared support for",
-            ),
->>>>>>> a88a3fe8
-        },
-        location: DiagnosticLocation {
-            file_id: FileId {
-                id: 118,
-            },
-            offset: 314,
-            length: 86,
-        },
-        labels: [
-            Label {
-                location: DiagnosticLocation {
-                    file_id: FileId {
-                        id: 118,
-                    },
-                    offset: 314,
-                    length: 86,
-                },
-                text: "provide a name for this definition",
-            },
-        ],
-        help: Some(
-            "GraphQL allows a short-hand form for defining query operations when only that one operation exists in the document. There are 3 operations in this document.",
-        ),
-        data: MissingIdent,
-    },
 ]