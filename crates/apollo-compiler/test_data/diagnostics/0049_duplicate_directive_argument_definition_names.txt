--- conflicted
+++ resolved
@@ -1,21 +1,20 @@
 [
-<<<<<<< HEAD
     ApolloDiagnostic {
         cache: {
-            117: "0049_duplicate_directive_argument_definition_names.graphql",
+            122: "0049_duplicate_directive_argument_definition_names.graphql",
         },
         location: DiagnosticLocation {
             file_id: FileId {
-                id: 117,
+                id: 122,
             },
-            offset: 33,
-            length: 12,
+            offset: 19,
+            length: 14,
         },
         labels: [
             Label {
                 location: DiagnosticLocation {
                     file_id: FileId {
-                        id: 117,
+                        id: 122,
                     },
                     offset: 19,
                     length: 14,
@@ -25,7 +24,7 @@
             Label {
                 location: DiagnosticLocation {
                     file_id: FileId {
-                        id: 117,
+                        id: 122,
                     },
                     offset: 33,
                     length: 12,
@@ -34,44 +33,23 @@
             },
         ],
         help: Some(
-            "`arg` argument must only be defined once.",
+            "`arg` field must only be defined once in this input object definition.",
         ),
-        data: UniqueArgument {
+        data: UniqueInputValue {
             name: "arg",
-            original_definition: DiagnosticLocation {
+            original_value: DiagnosticLocation {
                 file_id: FileId {
-                    id: 117,
+                    id: 122,
                 },
                 offset: 19,
                 length: 14,
             },
-            redefined_definition: DiagnosticLocation {
+            redefined_value: DiagnosticLocation {
                 file_id: FileId {
-                    id: 117,
+                    id: 122,
                 },
                 offset: 33,
                 length: 12,
-=======
-    UniqueInputValue(
-        UniqueInputValue {
-            value: "arg",
-            src: "directive @example(arg: Boolean, arg: Boolean) on FIELD\n",
-            original_value: SourceSpan {
-                offset: SourceOffset(
-                    19,
-                ),
-                length: SourceOffset(
-                    14,
-                ),
-            },
-            redefined_value: SourceSpan {
-                offset: SourceOffset(
-                    33,
-                ),
-                length: SourceOffset(
-                    12,
-                ),
->>>>>>> a88a3fe8
             },
         },
     },
