enum DogCommand {
    SIT
    HEEL
  }
<<<<<<< HEAD
}

query queryPupperB($dogCommand: DogCommand) {
  pet {
    ...conflictingArgsValueAndVar
  }
}

query queryPupperC($varOne: DogCommand, $varTwo: DogCommand) {
  pet {
    ...conflictingArgsValueWithVars
=======
  
  type Dog {
    doesKnowCommand(dogCommand: DogCommand): Boolean
    isAtLocation(x: Int, y: Int): Boolean
  }
  
  type Query {
    pet: Dog
>>>>>>> 4946fad3
  }
  
  query queryPupperA {
    pet {
      ...conflictingArgsOnValues
    }
  }
  
  query queryPupperB($dogCommand: DogCommand) {
    pet {
      ...conflictingArgsValueAndVar
    }
  }
  
  query queryPupperC($varOne: DogCommand, $varTwo: DogCommand) {
    pet {
      ...conflictingArgsWithVars
    }
  }
  
  query queryPupperD {
    pet {
      ...differingArgs
    }
  }
  
  query queryPupperE {
    pet {
      ...conflictingArgs
    }
  }

  fragment conflictingArgsOnValues on Dog {
    doesKnowCommand(dogCommand: SIT)
    doesKnowCommand(dogCommand: HEEL)
  }
  
  fragment conflictingArgsValueAndVar on Dog {
    doesKnowCommand(dogCommand: SIT)
    doesKnowCommand(dogCommand: $dogCommand)
  }
  
  fragment conflictingArgsWithVars on Dog {
    doesKnowCommand(dogCommand: $varOne)
    doesKnowCommand(dogCommand: $varTwo)
  }
  
  fragment differingArgs on Dog {
    doesKnowCommand(dogCommand: SIT)
    doesKnowCommand
  }
  
  fragment conflictingArgs on Dog {
    isAtLocation(x: 0)
    isAtLocation(y: 0)
  }<|MERGE_RESOLUTION|>--- conflicted
+++ resolved
@@ -2,54 +2,40 @@
     SIT
     HEEL
   }
-<<<<<<< HEAD
-}
 
-query queryPupperB($dogCommand: DogCommand) {
-  pet {
-    ...conflictingArgsValueAndVar
-  }
-}
-
-query queryPupperC($varOne: DogCommand, $varTwo: DogCommand) {
-  pet {
-    ...conflictingArgsValueWithVars
-=======
-  
   type Dog {
     doesKnowCommand(dogCommand: DogCommand): Boolean
     isAtLocation(x: Int, y: Int): Boolean
   }
-  
+
   type Query {
     pet: Dog
->>>>>>> 4946fad3
   }
-  
+
   query queryPupperA {
     pet {
       ...conflictingArgsOnValues
     }
   }
-  
+
   query queryPupperB($dogCommand: DogCommand) {
     pet {
       ...conflictingArgsValueAndVar
     }
   }
-  
+
   query queryPupperC($varOne: DogCommand, $varTwo: DogCommand) {
     pet {
-      ...conflictingArgsWithVars
+    ...conflictingArgsValueWithVars
     }
   }
-  
+
   query queryPupperD {
     pet {
       ...differingArgs
     }
   }
-  
+
   query queryPupperE {
     pet {
       ...conflictingArgs
@@ -60,22 +46,22 @@
     doesKnowCommand(dogCommand: SIT)
     doesKnowCommand(dogCommand: HEEL)
   }
-  
+
   fragment conflictingArgsValueAndVar on Dog {
     doesKnowCommand(dogCommand: SIT)
     doesKnowCommand(dogCommand: $dogCommand)
   }
-  
+
   fragment conflictingArgsWithVars on Dog {
     doesKnowCommand(dogCommand: $varOne)
     doesKnowCommand(dogCommand: $varTwo)
   }
-  
+
   fragment differingArgs on Dog {
     doesKnowCommand(dogCommand: SIT)
     doesKnowCommand
   }
-  
+
   fragment conflictingArgs on Dog {
     isAtLocation(x: 0)
     isAtLocation(y: 0)
